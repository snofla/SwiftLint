## Master

##### Breaking

* None.

##### Enhancements

<<<<<<< HEAD
* Performance improvements to `generic_type_name`,
  `redundant_nil_coalescing` and `first_where` rules.  
=======
* Performance improvements to `generic_type_name`, 
  `redundant_nil_coalescing` and `mark` rules.  
>>>>>>> 276f0bff
  [Marcelo Fabri](https://github.com/marcelofabri)

##### Bug Fixes

* Fix a false positive on `large_tuple` rule when using closures.  
  [Marcelo Fabri](https://github.com/marcelofabri)
  [#1234](https://github.com/realm/SwiftLint/issues/1234)

## 0.16.1: Commutative Fabric Sheets

##### Breaking

* None.

##### Enhancements

* Improve `unused_optional_binding` rule on tuples check.  
  [Rafael Machado](https://github.com/rakaramos/)

* Update `variable_name` to ignore overrides.  
  [Aaron McTavish](https://github.com/aamctustwo)
  [#1169](https://github.com/realm/SwiftLint/issues/1169)

* Update `number_separator` rule to allow for specifying
  minimum length of fraction.  
  [Bjarke Søndergaard](https://github.com/bjarkehs)
  [#1200](https://github.com/realm/SwiftLint/issues/1200)

* Update `legacy_constant` rule to support `CGFloat.pi` and `Float.pi`.  
  [Aaron McTavish](https://github.com/aamctustwo)
  [#1198](https://github.com/realm/SwiftLint/issues/1198)

##### Bug Fixes

* Fix false positives on `shorthand_operator` rule.  
  [Marcelo Fabri](https://github.com/marcelofabri)
  [#1156](https://github.com/realm/SwiftLint/issues/1156)
  [#1163](https://github.com/realm/SwiftLint/issues/1163)

* Fix false positive on `redundant_optional_initialization` rule.  
  [Marcelo Fabri](https://github.com/marcelofabri)
  [#1159](https://github.com/realm/SwiftLint/issues/1159)

* Fix false positive on `operator_usage_whitespace` rule with decimal
  literals in exponent format.  
  [Marcelo Fabri](https://github.com/marcelofabri)
  [#1153](https://github.com/realm/SwiftLint/issues/1153)

* Fix `excluded` configuration not excluding files.  
  [Marcelo Fabri](https://github.com/marcelofabri)
  [#1166](https://github.com/realm/SwiftLint/issues/1166)

* Disable commutative operations on `shorthand_operator` rule.  
  [Marcelo Fabri](https://github.com/marcelofabri)
  [#1182](https://github.com/realm/SwiftLint/issues/1182)
  [#1183](https://github.com/realm/SwiftLint/issues/1183)
  [#1211](https://github.com/realm/SwiftLint/issues/1211)

* Fix crash when running in a Sandboxed environment, which also fixes Homebrew
  distribution. Set the `SWIFTLINT_SWIFT_VERSION` environment variable to either
  `2` or `3` to force that operation mode, bypassing the Swift version
  determined from SourceKit.  
  [JP Simard](https://github.com/jpsim)

## 0.16.0: Maximum Energy Efficiency Setting

##### Breaking

* Several API breaking changes were made to conform to the Swift 3 API Design
  Guidelines. We apologize for any inconvenience this may have caused.

##### Enhancements

* Speed up linting by caching linter results across invocations.  
  [Marcelo Fabri](https://github.com/marcelofabri)
  [#868](https://github.com/realm/SwiftLint/issues/868)

* Speed up linting by processing multiple files and rules concurrently.  
  [JP Simard](https://github.com/jpsim)
  [#1077](https://github.com/realm/SwiftLint/issues/1077)

* Make many operations in SwiftLintFramework safe to call in multithreaded
  scenarios, including accessing `Linter.styleViolations`.  
  [JP Simard](https://github.com/jpsim)
  [#1077](https://github.com/realm/SwiftLint/issues/1077)

* Permit unsigned and explicitly-sized integer types in `valid_ibinspectable`  
  [Daniel Duan](https://github.com/dduan)

* Make `nimble_operator` rule correctable.  
  [Vojta Stavik](https://github.com/VojtaStavik)

* Add `vertical_parameter_alignment` rule that checks if parameters are
  vertically aligned for multi-line function declarations.  
  [Marcelo Fabri](https://github.com/marcelofabri)
  [#1033](https://github.com/realm/SwiftLint/issues/1033)

* Add more helpful reason strings to TrailingCommaRule.  
  [Matt Rubin](https://github.com/mattrubin)

* Add `class_delegate_protocol` rule that warns against protocol declarations
  that aren't marked as `: class` or `@objc`.  
  [Marcelo Fabri](https://github.com/marcelofabri)
  [#1039](https://github.com/realm/SwiftLint/issues/1039)

* Add correctable `redundant_optional_initialization` rule that warns against
  initializing optional variables with `nil`.  
  [Marcelo Fabri](https://github.com/marcelofabri)
  [#1052](https://github.com/realm/SwiftLint/issues/1052)

* `redundant_nil_coalescing` rule is now correctable.  
  [Marcelo Fabri](https://github.com/marcelofabri)

* Make `number_separator` rule correctable.  
  [Marcelo Fabri](https://github.com/marcelofabri)

* `empty_parentheses_with_trailing_closure` rule is now correctable.  
  [Marcelo Fabri](https://github.com/marcelofabri)

* Add correctable `redundant_void_return` rule that warns against
  explicitly adding `-> Void` to functions.  
  [Marcelo Fabri](https://github.com/marcelofabri)
  [#1066](https://github.com/realm/SwiftLint/issues/1066)

* Add an opt-in rule that enforces alphabetical sorting of imports.  
  [Scott Berrevoets](https://github.com/sberrevoets)
  [#900](https://github.com/realm/SwiftLint/issues/900)

* `type_name` rule forces enum values to be UpperCamelCase again
  when used with Swift 2.3.  
  [Marcelo Fabri](https://github.com/marcelofabri)
  [#1090](https://github.com/realm/SwiftLint/issues/1090)

* Make `weak_delegate` rule ignore computed properties.  
  [Rafael Machado](https://github.com/rakaramos/)
  [#1089](https://github.com/realm/SwiftLint/issues/1089)

* Add `object_literal` opt-in rule that warns against using image and color
  inits that can be replaced for `#imageLiteral` or `#colorLiteral` in
  Swift 3.  
  [Marcelo Fabri](https://github.com/marcelofabri)
  [#1060](https://github.com/realm/SwiftLint/issues/1060)

* Now `number_separator` rule can be configured with a minimum length.  
  [Marcelo Fabri](https://github.com/marcelofabri)
  [#1109](https://github.com/realm/SwiftLint/issues/1109)

* Add `compiler_protocol_init` rule that flags usage of initializers 
  declared in protocols used by the compiler such as `ExpressibleByArrayLiteral`
  that shouldn't be called directly. Instead, you should use a literal anywhere
  a concrete type conforming to the protocol is expected by the context.  
  [Marcelo Fabri](https://github.com/marcelofabri)
  [#1096](https://github.com/realm/SwiftLint/issues/1096)

* Add `large_tuple` configurable rule that validates that tuples shouldn't
  have too many members.  
  [Marcelo Fabri](https://github.com/marcelofabri)
  [#1065](https://github.com/realm/SwiftLint/issues/1065)

* Add `generic_type_name` rule that validates generic constraint type names.  
  [Marcelo Fabri](https://github.com/marcelofabri)
  [#51](https://github.com/realm/SwiftLint/issues/51)

* Update `vertical_whitespace` rule to allow configuration of the number of 
  consecutive empty lines before a violation using `max_empty_lines`.
  The default value is still 1 line.  
  [Aaron McTavish](https://github.com/aamctustwo)
  [#769](https://github.com/realm/SwiftLint/issues/769)

* Add check to ignore urls in `line_length` rule when `ignores_urls`
  configuration is enabled.  
  [Javier Hernández](https://github.com/jaherhi)
  [#384](https://github.com/realm/SwiftLint/issues/384)

* Add `shorthand_operator` rule that validates that shorthand operators should
  be used when possible.  
  [Marcelo Fabri](https://github.com/marcelofabri)
  [#902](https://github.com/realm/SwiftLint/issues/902)

* Allow specifying a `swiftlint_version` configuration key which will log a
  warning if the current running version of SwiftLint is different than this
  value.  
  [JP Simard](https://github.com/jpsim)
  [#221](https://github.com/realm/SwiftLint/issues/221)

* Add internal support for deprecated rule aliases.  
  [Marcelo Fabri](https://github.com/marcelofabri)
  [#973](https://github.com/realm/SwiftLint/issues/973)

* Add `unused_optional_binding` rule that will check for optional bindings 
  not being used.  
  [Rafael Machado](https://github.com/rakaramos/)
  [#1116](https://github.com/realm/SwiftLint/issues/1116)

##### Bug Fixes

* Ignore close parentheses on `vertical_parameter_alignment` rule.  
  [Marcelo Fabri](https://github.com/marcelofabri)
  [#1042](https://github.com/realm/SwiftLint/issues/1042)

* `syntactic_sugar` rule now doesn't flag declarations that can't be fixed.  
  [Marcelo Fabri](https://github.com/marcelofabri)
  [#928](https://github.com/realm/SwiftLint/issues/928)

* Fix false positives on `closure_parameter_position` and
  `unused_closure_parameter` rules with Swift 2.3.  
  [Marcelo Fabri](https://github.com/marcelofabri)
  [#1019](https://github.com/realm/SwiftLint/issues/1019)

* Fix crash on `trailing_comma` rule with Swift 2.3.  
  [Marcelo Fabri](https://github.com/marcelofabri)
  [#921](https://github.com/realm/SwiftLint/issues/921)

* Fix out of range exception in `AttributesRule`.  
  [JP Simard](https://github.com/jpsim)
  [#1105](https://github.com/realm/SwiftLint/issues/1105)

* Fix `variable_name` and `type_name` rules on Linux.  
  [Marcelo Fabri](https://github.com/marcelofabri)

* Fix linting directories with names ending with `.swift`.  
  [JP Simard](https://github.com/jpsim)

* Fix running `swiftlint version` when building with Swift Package Manager.  
  [Marcelo Fabri](https://github.com/marcelofabri)
  [#1045](https://github.com/realm/SwiftLint/issues/1045)

* Fix false positive on `vertical_parameter_alignment` rule when breaking line
  in a default parameter declaration.  
  [Marcelo Fabri](https://github.com/marcelofabri)
  [#1129](https://github.com/realm/SwiftLint/issues/1129)

## 0.15.0: Hand Washable Holiday Linens 🎄

##### Breaking

* `line_length` rule now has a default value of `120` for warnings.  
  [Marcelo Fabri](https://github.com/marcelofabri)
  [#1008](https://github.com/realm/SwiftLint/issues/1008)

##### Enhancements

* Add `closure_end_indentation` opt-in rule that validates closure closing
  braces according to these rules:
  * If the method call has chained breaking lines on each method
    (`.` is on a new line), the closing brace should be vertically aligned
    with the `.`.
  * Otherwise, the closing brace should be vertically aligned with
    the beginning of the statement in the first line.  

  [Marcelo Fabri](https://github.com/marcelofabri)
  [#326](https://github.com/realm/SwiftLint/issues/326)

* `operator_usage_whitespace` rule is now correctable.  
  [Marcelo Fabri](https://github.com/marcelofabri)

* `implicit_getter` and `mark` rule performance improvements.  
  [Marcelo Fabri](https://github.com/marcelofabri)

* HTML reports now display a relative path to files.  
  [Jamie Edge](https://github.com/JamieEdge)

* `colon` rule now validates colon position in dictionaries too. You can disable
  this new validation with the `apply_to_dictionaries` configuration.  
  [Marcelo Fabri](https://github.com/marcelofabri)
  [#603](https://github.com/realm/SwiftLint/issues/603)

* Add `first_where` opt-in rule that warns against using
  `.filter { /* ... */ }.first` in collections, as
  `.first(where: { /* ... */ })` is often more efficient.  
  [Marcelo Fabri](https://github.com/marcelofabri)
  [#1005](https://github.com/realm/SwiftLint/issues/1005)

##### Bug Fixes

* `FunctionParameterCountRule` also ignores generic initializers.  
  [Mauricio Hanika](https://github.com/mAu888)

* Grammar checks.  
  [Michael Helmbrecht](https://github.com/mrh-is)

* Fix the validity and styling of the HTML reporter.  
  [Jamie Edge](https://github.com/JamieEdge)

* Fix false positive in `empty_parentheses_with_trailing_closure` rule.  
  [Marcelo Fabri](https://github.com/marcelofabri)
  [#1021](https://github.com/realm/SwiftLint/issues/1021)

* Fix false positive in `switch_case_on_newline` when switching
  over a selector.  
  [Marcelo Fabri](https://github.com/marcelofabri)
  [#1020](https://github.com/realm/SwiftLint/issues/1020)

* Fix crash in `closure_parameter_position` rule.  
  [Marcelo Fabri](https://github.com/marcelofabri)
  [#1026](https://github.com/realm/SwiftLint/issues/1026)

* Fix false positive in `operator_usage_whitespace` rule when
  using image literals.  
  [Marcelo Fabri](https://github.com/marcelofabri)
  [#1028](https://github.com/realm/SwiftLint/issues/1028)

## 0.14.0: Super Awesome Retractable Drying Rack

##### Breaking

* SwiftLint now requires Xcode 8.x and Swift 3.x to build.
  APIs have not yet been adapted to conform to the Swift 3 API Design
  Guidelines but will shortly.  
  [JP Simard](https://github.com/jpsim)
  [Norio Nomura](https://github.com/norio-nomura)

##### Enhancements

* Now builds and passes most tests on Linux using the Swift Package Manager with
  Swift 3. This requires `libsourcekitdInProc.so` to be built and located in
  `/usr/lib`, or in another location specified by the `LINUX_SOURCEKIT_LIB_PATH`
  environment variable. A preconfigured Docker image is available on Docker Hub
  by the ID of `norionomura/sourcekit:302`.  
  [JP Simard](https://github.com/jpsim)
  [Norio Nomura](https://github.com/norio-nomura)
  [#732](https://github.com/realm/SwiftLint/issues/732)

* Add `dynamic_inline` rule to discourage combination of `@inline(__always)`
  and `dynamic` function attributes.  
  [Daniel Duan](https://github.com/dduan)

* Add `number_separator` opt-in rule that enforces that underscores are
  used as thousand separators in large numbers.  
  [Marcelo Fabri](https://github.com/marcelofabri)
  [#924](https://github.com/realm/SwiftLint/issues/924)

* Add `file_header` opt-in rule that warns when a file contains a
  copyright comment header, such as the one Xcode adds by default.  
  [Marcelo Fabri](https://github.com/marcelofabri)
  [#844](https://github.com/realm/SwiftLint/issues/844)

* `FunctionParameterCountRule` now ignores initializers.  
  [Denis Lebedev](https://github.com/garnett)
  [#544](https://github.com/realm/SwiftLint/issues/544)

* Add `EmojiReporter`: a human friendly reporter.  
  [Michał Kałużny](https://github.com/justMaku)

* Add `redundant_string_enum_value` rule that warns against String enums
  with redundant value assignments.  
  [Marcelo Fabri](https://github.com/marcelofabri)
  [#946](https://github.com/realm/SwiftLint/issues/946)

* Add `attributes` opt-in rule which validates if an attribute (`@objc`,
  `@IBOutlet`, `@discardableResult`, etc) is in the right position:
    - If the attribute is `@IBAction` or `@NSManaged`, it should always be on
    the same line as the declaration
    - If the attribute has parameters, it should always be on the line above
    the declaration
    - Otherwise:
      - if the attribute is applied to a variable, it should be on the same line
      - if it's applied to a type or function, it should be on the line above
      - if it's applied to an import (the only option is `@testable import`),
      it should be on the same line.
  You can also configure what attributes should be always on a new line or on
  the same line as the declaration with the `always_on_same_line` and
  `always_on_line_above` keys.  

  [Marcelo Fabri](https://github.com/marcelofabri)
  [#846](https://github.com/realm/SwiftLint/issues/846)

* Add `empty_parentheses_with_trailing_closure` rule that checks for
  empty parentheses after method call when using trailing closures.  
  [Marcelo Fabri](https://github.com/marcelofabri)
  [#885](https://github.com/realm/SwiftLint/issues/885)

* Add `closure_parameter_position` rule that validates that closure
  parameters are in the same line as the opening brace.  
  [Marcelo Fabri](https://github.com/marcelofabri)
  [#931](https://github.com/realm/SwiftLint/issues/931)

* `type_name` rule now validates `typealias` and `associatedtype` too.  
  [Marcelo Fabri](https://github.com/marcelofabri)
  [#49](https://github.com/realm/SwiftLint/issues/49)
  [#956](https://github.com/realm/SwiftLint/issues/956)

* Add `ProhibitedSuperRule` opt-in rule that warns about methods calling
  to super that should not, for example `UIViewController.loadView()`.  
  [Aaron McTavish](https://github.com/aamctustwo)
  [#970](https://github.com/realm/SwiftLint/issues/970)

* Add correctable `void_return` rule to validate usage of `-> Void`
  over `-> ()`.  
  [Marcelo Fabri](https://github.com/marcelofabri)
  [JP Simard](https://github.com/jpsim)
  [#964](https://github.com/realm/SwiftLint/issues/964)

* Add correctable `empty_parameters` rule to validate usage of `() -> `
  over `Void -> `.  
  [Marcelo Fabri](https://github.com/marcelofabri)
  [#573](https://github.com/realm/SwiftLint/issues/573)

* Add `operator_usage_whitespace` opt-in rule to validate that operators are
  surrounded by a single whitespace when they are being used.  
  [Marcelo Fabri](https://github.com/marcelofabri)
  [#626](https://github.com/realm/SwiftLint/issues/626)

* Add `unused_closure_parameter` correctable rule that validates if all closure
  parameters are being used. If a parameter is unused, it should be replaced by
  `_`.  
  [Marcelo Fabri](https://github.com/marcelofabri)
  [JP Simard](https://github.com/jpsim)
  [#982](https://github.com/realm/SwiftLint/issues/982)

* Add `unused_enumerated` rule that warns against unused indexes when using
  `.enumerated()` on a for loop, e.g. `for (_, foo) in bar.enumerated()`.  
  [Marcelo Fabri](https://github.com/marcelofabri)
  [#619](https://github.com/realm/SwiftLint/issues/619)

##### Bug Fixes

* Fix `weak_delegate` rule reporting a violation for variables containing
  but not ending in `delegate`.  
  [Phil Webster](https://github.com/philwebster)

* Fix `weak_delegate` rule reporting a violation for variables in protocol
  declarations.  
  [Marcelo Fabri](https://github.com/marcelofabri)
  [#934](https://github.com/realm/SwiftLint/issues/934)

* Fix `trailing_comma` rule reporting a violation for commas in comments.  
  [Marcelo Fabri](https://github.com/marcelofabri)
  [#940](https://github.com/realm/SwiftLint/issues/940)

* Fix XML reporters not escaping characters.  
  [Fabian Ehrentraud](https://github.com/fabb)
  [#968](https://github.com/realm/SwiftLint/issues/968)

* Fix specifying multiple rule identifiers in comment commands.  
  [JP Simard](https://github.com/jpsim)
  [#976](https://github.com/realm/SwiftLint/issues/976)

* Fix invalid CSS in HTML reporter template.  
  [Aaron McTavish](https://github.com/aamctustwo)
  [#981](https://github.com/realm/SwiftLint/issues/981)

* Fix crash when correcting `statement_position` rule when there are
  multi-byte characters in the file.  
  [Marcelo Fabri](https://github.com/marcelofabri)

## 0.13.2: Light Cycle

##### Breaking

* None.

##### Enhancements

* `TrailingCommaRule` now only triggers when a declaration is multi-line
  when using `mandatory_comma: true`.  
  [Marcelo Fabri](https://github.com/marcelofabri)
  [#910](https://github.com/realm/SwiftLint/issues/910)
  [#911](https://github.com/realm/SwiftLint/issues/911)

##### Bug Fixes

* Fix `MarkRule` reporting a violation for `// MARK: -`, which is valid.  
  [JP Simard](https://github.com/jpsim)
  [#778](https://github.com/realm/SwiftLint/issues/778)

## 0.13.1: Heavy Cycle

##### Breaking

* None.

##### Enhancements

* Add `ImplicitGetterRule` to warn against using `get` on computed read-only
  properties.  
  [Marcelo Fabri](https://github.com/marcelofabri)
  [#57](https://github.com/realm/SwiftLint/issues/57)

* Add `WeakDelegateRule` rule to enforce delegate instance variables to be
  marked as `weak`.  
  [Olivier Halligon](https://github.com/AliSoftware)

* Add `SyntacticSugar` rule that enforces that shorthanded syntax should be
  used when possible, for example `[Int]` instead of `Array<Int>`.  
  [Marcelo Fabri](https://github.com/marcelofabri)
  [#319](https://github.com/realm/SwiftLint/issues/319)

* Allow specifying multiple rule identifiers in comment commands. For example,
  `// swiftlint:disable:next force_cast force_try`. Works with all command types
  (`disable`/`enable`) and modifiers (`next`, `this`, `previous` or blank).  
  [JP Simard](https://github.com/jpsim)
  [#861](https://github.com/realm/SwiftLint/issues/861)

* Add `NimbleOperatorRule` opt-in rule that enforces using
  [operator overloads](https://github.com/Quick/Nimble/#operator-overloads)
  instead of free matcher functions when using
  [Nimble](https://github.com/Quick/Nimble).  
  [Marcelo Fabri](https://github.com/marcelofabri)
  [#881](https://github.com/realm/SwiftLint/issues/881)

* `closure_spacing` rule now accepts empty bodies with a space.  
  [Marcelo Fabri](https://github.com/marcelofabri)
  [#875](https://github.com/realm/SwiftLint/issues/875)

* Add `TrailingCommaRule` to enforce/forbid trailing commas in arrays and
  dictionaries. The default is to forbid them, but this can be changed with
  the `mandatory_comma` configuration.  
  [Marcelo Fabri](https://github.com/marcelofabri)
  [#883](https://github.com/realm/SwiftLint/issues/883)

* Add support for `fileprivate` in `PrivateOutletRule` and
  `PrivateUnitTestRule`.  
  [Marcelo Fabri](https://github.com/marcelofabri)
  [#781](https://github.com/realm/SwiftLint/issues/781)
  [#831](https://github.com/realm/SwiftLint/issues/831)

* Make `MarkRule` correctable.  
  [kohtenko](https://github.com/kohtenko)

##### Bug Fixes

* Rule out a few invalid `@IBInspectable` cases in `valid_ibinspectable`.  
  [Daniel Duan](https://github.com/dduan)

* Fix a few edge cases where malformed `MARK:` comments wouldn't trigger a
  violation.  
  [JP Simard](https://github.com/jpsim)
  [#805](https://github.com/realm/SwiftLint/issues/805)

* Now lints single files passed to `--path` even if this file is excluded
  from the configuration file (`.swiftlint.yml`).  
  [JP Simard](https://github.com/jpsim)

* Fixed error severity configuration in `colon` rule.  
  [Marcelo Fabri](https://github.com/marcelofabri)
  [#863](https://github.com/realm/SwiftLint/issues/863)

* `switch_case_on_newline` rule should ignore trailing comments.  
  [Marcelo Fabri](https://github.com/marcelofabri)
  [#874](https://github.com/realm/SwiftLint/issues/874)

* `switch_case_on_newline` rule shouldn't trigger on enums.  
  [Marcelo Fabri](https://github.com/marcelofabri)
  [#878](https://github.com/realm/SwiftLint/issues/878)

* Fix regex bug in Comma Rule causing some violations to not be triggered
  when there were consecutive violations in the same expression.  
  [Savio Figueiredo](https://github.com/sadefigu)
  [#872](https://github.com/realm/SwiftLint/issues/872)

## 0.13.0: MakeYourClothesCleanAgain

##### Breaking

* None.

##### Enhancements

* Add `ignores_comment` configuration for `trailing_whitespace` rule.  
  [Javier Hernández](https://github.com/jaherhi)
  [#576](https://github.com/realm/SwiftLint/issues/576)

* Added HTML reporter, identifier is `html`.  
  [Johnykutty Mathew](https://github.com/Johnykutty)

* Add `SuperCallRule` opt-in rule that warns about methods not calling to super.  
  [Angel G. Olloqui](https://github.com/angelolloqui)
  [#803](https://github.com/realm/SwiftLint/issues/803)

* Add `RedundantNilCoalesingRule` opt-in rule that warns against `?? nil`.  
  [Daniel Beard](https://github.com/daniel-beard)
  [#764](https://github.com/realm/SwiftLint/issues/764)

* Added opt-in rule to makes closure expressions spacing consistent.  
  [J. Cheyo Jimenez](https://github.com/masters3d)
  [#770](https://github.com/realm/SwiftLint/issues/770)

* Adds `allow_private_set` configuration for the `private_outlet` rule.  
  [Rohan Dhaimade](https://github.com/HaloZero)

* Swift 2.3 support.  
  [Norio Nomura](https://github.com/norio-nomura),
  [Syo Ikeda](https://github.com/ikesyo)

* Color literals count as single characters to avoid unintentional line length
  violations.  
  [Jonas](https://github.com/VFUC)
  [#742](https://github.com/realm/SwiftLint/issues/742)

* Add `SwitchCaseOnNewlineRule` opt-in rule that enforces a newline after
  `case pattern:` in a `switch`.  
  [Marcelo Fabri](https://github.com/marcelofabri)
  [#681](https://github.com/realm/SwiftLint/issues/681)

* Add `ValidIBInspectableRule` rule that checks if `@IBInspectable` declarations
  are valid. An `@IBInspectable` is valid if:
  * It's declared as a `var` (not `let`)
  * Its type is explicit (not inferred)
  * Its type is one of the
  [supported types](http://help.apple.com/xcode/mac/8.0/#/devf60c1c514)  

  [Marcelo Fabri](https://github.com/marcelofabri)
  [#756](https://github.com/realm/SwiftLint/issues/756)

* Add `ExplicitInitRule` opt-in rule to discourage calling `init` directly.  
  [Matt Taube](https://github.com/mtaube)
  [#715](https://github.com/realm/SwiftLint/pull/715)

##### Bug Fixes

* Fixed whitespace being added to TODO messages.  
  [W. Bagdon](https://github.com/wbagdon)
  [#792](https://github.com/realm/SwiftLint/issues/792)

* Fixed regex bug in Vertical Whitespace Rule by using SourceKitten instead.
  The rule now enabled by default again (no longer opt-in).  
  [J. Cheyo Jimenez](https://github.com/masters3d)
  [#772](https://github.com/realm/SwiftLint/issues/772)

* Correctable rules no longer apply corrections if the rule is locally disabled.  
  [J. Cheyo Jimenez](https://github.com/masters3d)  
  [#601](https://github.com/realm/SwiftLint/issues/601)

* Fixed regex bug in Mark Rule where MARK could not be used with only a hyphen
  but no descriptive text: `// MARK: -`.  
  [Ruotger Deecke](https://github.com/roddi)
  [#778](https://github.com/realm/SwiftLint/issues/778)

* Fixed: Private unit test rule not scoped to test classes.  
  Fixed: Private unit test rule config is ignored if regex is missing.  
  [Cristian Filipov](https://github.com/cfilipov)
  [#786](https://github.com/realm/SwiftLint/issues/786)

* Fixed: `ConditionalReturnsOnNewline` now respects severity configuration.  
  [Rohan Dhaimade](https://github.com/HaloZero)
  [#783](https://github.com/realm/SwiftLint/issues/783)

* Fixed: `ConditionalReturnsOnNewline` now checks if `return` is a keyword,
  avoiding false positives.  
  [Marcelo Fabri](https://github.com/marcelofabri)
  [#784](https://github.com/realm/SwiftLint/issues/784)

* `ForceUnwrappingRule` did not recognize force unwraps in return statements
  using subscript.  
  [Norio Nomura](https://github.com/norio-nomura)
  [#813](https://github.com/realm/SwiftLint/issues/813)  

## 0.12.0: Vertical Laundry

##### Breaking

* Fixed: SwiftLint assumes paths in the YAML config file are relative to the
  current directory even when `--path` is passed as an argument.  
  [Cristian Filipov](https://github.com/cfilipov)

##### Enhancements

* Add `--enable-all-rules` CLI option to `lint` command to facilitate running
  all rules, even opt-in and disabled ones, ignoring `whitelist_rules`.
  [JP Simard](https://github.com/jpsim)
  [#1170](https://github.com/realm/SwiftLint/issues/1170)

##### Bug Fixes

* Made Vertical Whitespace Rule added in 0.11.2 opt-in due to performance
  issues.  
  [JP Simard](https://github.com/jpsim)
  [#772](https://github.com/realm/SwiftLint/issues/772)

## 0.11.2: Communal Clothesline

This release has seen a phenomenal uptake in community contributions!

##### Breaking

* None.

##### Enhancements

* Add `MarkRule` rule to enforce `// MARK` syntax.  
  [Krzysztof Rodak](https://github.com/krodak)
  [#749](https://github.com/realm/SwiftLint/issues/749)

* Add `PrivateOutletRule` opt-in rule to enforce `@IBOutlet`
  instance variables to be `private`.  
  [Olivier Halligon](https://github.com/AliSoftware)

* Add content of the todo statement to message.  
  [J. Cheyo Jimenez](https://github.com/masters3d)
  [#478](https://github.com/realm/SwiftLint/issues/478)

* Add `LegacyNSGeometryFunctionsRule` rule. Add `NSSize`, `NSPoint`, and
  `NSRect` constants and constructors to existing rules.  
  [David Rönnqvist](https://github.com/d-ronnqvist)

* Added Vertical Whitespace Rule.  
  [J. Cheyo Jimenez](https://github.com/masters3d)
  [#548](https://github.com/realm/SwiftLint/issues/548)

* Removed ConditionalBindingCascadeRule.  
  [J. Cheyo Jimenez](https://github.com/masters3d)
  [#701](https://github.com/realm/SwiftLint/issues/701)

* Allow setting `flexible_right_spacing` configuration for the `colon` rule.  
  [Shai Mishali](https://github.com/freak4pc)
  [#730](https://github.com/realm/SwiftLint/issues/730)

* Add Junit reporter.  
  [Matthew Ellis](https://github.com/matthewellis)

* LeadingWhitespaceRule is now auto correctable.  
  [masters3d](https://github.com/masters3d)

* Add included regex for custom rules to control what files are processed.  
  [bootstraponline](https://github.com/bootstraponline)
  [#689](https://github.com/realm/SwiftLint/issues/689)

* Add rule to check for private unit tests (private unit tests don't get run
  by XCTest).  
  [Cristian Filipov](https://github.com/cfilipov)

* Add configuration for setting a warning threshold.  
  [woodhamgh](https://github.com/woodhamgh)
  [696](https://github.com/realm/SwiftLint/issues/696)

* Adds 'ConditionalReturnsOnNewLineRule' rule.  
  [Rohan Dhaimade](https://github.com/HaloZero)

* Made `- returns:` doc optional for initializers.  
  [Mohpor](https://github.com/mohpor)
  [#557](https://github.com/realm/SwiftLint/issues/557)

##### Bug Fixes

* Fixed CustomRule Regex.  
  [J. Cheyo Jimenez](https://github.com/masters3d)
  [#717](https://github.com/realm/SwiftLint/issues/717)
  [#726](https://github.com/realm/SwiftLint/issues/726)

* Allow disabling custom rules in code.  
  [J. Cheyo Jimenez](https://github.com/masters3d)
  [#515](https://github.com/realm/SwiftLint/issues/515)

* Fix LegacyConstructorRule when using variables instead of numbers.  
  [Sarr Blaise](https://github.com/bsarr007)
  [#646](https://github.com/realm/SwiftLint/issues/646)

* Fix force_unwrapping false positive inside strings.  
  [Daniel Beard](https://github.com/daniel-beard)
  [#721](https://github.com/realm/SwiftLint/issues/721)

## 0.11.1: Cuddles... Or Else!

##### Breaking

* None.

##### Enhancements

* Added `statement_mode` configuration to  the `statement_position` rule. The   
  `default` mode keeps the current SwiftLint behavior of keeping `else` and
  `catch` statements on the same line as the closing brace before them. The
  `uncuddled_else`configuration requires the `else` and `catch` to be on a new
  line with the same leading whitespace as the brace.  
  [Mike Skiba](https://github.com/ateliercw)
  [#651](https://github.com/realm/SwiftLint/issues/651)

##### Bug Fixes

* Remove extraneous argument label added in LegacyCGGeometryFunctionsRule
  autocorrect.  
  [Sarr Blaise](https://github.com/bsarr007)
  [643](https://github.com/realm/SwiftLint/issues/643)

## 0.11.0: Laundromat Format

##### Breaking

* Now `type_name` allows lowercase enum values to match the Swift API Design
  Guidelines.  
  [Jorge Bernal](https://github.com/koke)
  [#654](https://github.com/realm/SwiftLint/issues/654)

* Embedding frameworks needed by `swiftlint` was moved from
  SwiftLintFramework Xcode target to the swiftlint target.
  The `SwiftLintFramework.framework` product built by the
  SwiftLintFramework target no longer contains unnecessary frameworks or
  multiple copies of the Swift libraries.  
  [Norio Nomura](https://github.com/norio-nomura)

##### Enhancements

* Add `--format` option to `autocorrect` command which re-indents Swift files
  much like pasting into Xcode would. This option isn't currently configurable,
  but that can change if users request it.  
  [JP Simard](https://github.com/jpsim)

* Improve error messages for invalid configuration files.  
  [Brian Hardy](https://github.com/lyricsboy)

* Added the user-configurable option `ignores_empty_lines` to the
  `trailing_whitespace` rule. It can be used to control whether the
  `TrailingWhitespaceRule` should report and correct whitespace-indented empty
  lines. Defaults to `false`. Added unit tests.  
  [Reimar Twelker](https://github.com/raginmari)

##### Bug Fixes

* Fix false positive in conditional binding cascade violation.  
  [Norio Nomura](https://github.com/norio-nomura)
  [#642](https://github.com/realm/SwiftLint/issues/642)

* Another conditional binding fix, this time for enum that has two parameters
  or an if statement with two case tests.  
  [Andrew Rahn](https://github.com/paddlefish)
  [#667](https://github.com/realm/SwiftLint/issues/667)

* Fix regression in CommaRule ignoring violations when the comma is followed
  by a comment.  
  [Norio Nomura](https://github.com/norio-nomura)
  [#683](https://github.com/realm/SwiftLint/issues/683)

## 0.10.0: `laundry-select` edition

##### Breaking

* None.

##### Enhancements

* Now `libclang.dylib` and `sourcekitd.framework` are dynamically loaded at
  runtime by SourceKittenFramework to use the versions included in the Xcode
  version specified by `xcode-select -p` or custom toolchains.  
  [Norio Nomura](https://github.com/norio-nomura)
  [#167](https://github.com/jpsim/SourceKitten/issues/167)

* Add `LegacyCGGeometryFunctionsRule` rule.  
  [Sarr Blaise](https://github.com/bsarr007)
  [#625](https://github.com/realm/SwiftLint/issues/625)

* SwiftLint no longer crashes when SourceKitService crashes.  
  [Norio Nomura](https://github.com/norio-nomura)

* Rewrite `conditional_binding_cascade` rule.  
  [Norio Nomura](https://github.com/norio-nomura)
  [#617](https://github.com/realm/SwiftLint/issues/617)

* Add autocorrect for `ReturnArrowWhitespaceRule`.  
  [Craig Siemens](https://github.com/CraigSiemens)

##### Bug Fixes

* Failed to launch swiftlint when Xcode.app was placed at non standard path.  
  [Norio Nomura](https://github.com/norio-nomura)
  [#593](https://github.com/realm/SwiftLint/issues/593)

* `ClosingBraceRule` no longer triggers across line breaks.  
  [Josh Friend](https://github.com/joshfriend)
  [#592](https://github.com/realm/SwiftLint/issues/592)

* `LegacyConstantRule` and `LegacyConstructorRule` failed to `autocorrect`.  
  [Norio Nomura](https://github.com/norio-nomura)
  [#623](https://github.com/realm/SwiftLint/issues/623)

## 0.9.2: Multiple Exhaust Codes

##### Breaking

* None.

##### Enhancements

* Return different exit codes to distinguish between types of errors:
  * 0: No errors, maybe warnings in non-strict mode
  * 1: Usage or system error
  * 2: Style violations of severity "Error"
  * 3: No style violations of severity "Error", but violations of severity
       "warning" with `--strict`  
  [JP Simard](https://github.com/jpsim)
  [#166](https://github.com/realm/SwiftLint/issues/166)

* `VariableNameRule` now accepts symbols starting with more than one uppercase
  letter to allow for names like XMLString or MIMEType.  
  [Erik Aigner](https://github.com/eaigner)
  [#566](https://github.com/realm/SwiftLint/issues/566)

##### Bug Fixes

* Avoid overwriting files whose contents have not changed.  
  [Neil Gall](https://github.com/neilgall)
  [#574](https://github.com/realm/SwiftLint/issues/574)

* Fix `CommaRule` mismatch between violations and corrections.  
  [Norio Nomura](https://github.com/norio-nomura)
  [#466](https://github.com/realm/SwiftLint/issues/466)

* Fix more false positives in `ForceUnwrappingRule`.  
  [Norio Nomura](https://github.com/norio-nomura)
  [#546](https://github.com/realm/SwiftLint/issues/546)
  [#547](https://github.com/realm/SwiftLint/issues/547)

## 0.9.1: Air Duct Cleaning

##### Breaking

* None.

##### Enhancements

* None.

##### Bug Fixes

* Fix force unwrap rule missed cases with quotes.  
  [Norio Nomura](https://github.com/norio-nomura)
  [#535](https://github.com/realm/SwiftLint/issues/535)

* Fix issues with nested `.swiftlint.yml` file resolution.  
  [Norio Nomura](https://github.com/norio-nomura)
  [#543](https://github.com/realm/SwiftLint/issues/543)

## 0.9.0: Appliance Maintenance

##### Breaking

* `Linter.reporter` has been removed and `Configuration.reporterFromString(_:)`
  has been renamed to a free function: `reporterFromString(_:)`.  
  [JP Simard](https://github.com/jpsim)

* `_ConfigProviderRule` & `ConfigurableRule` have been removed and their
  requirements have been moved to `Rule`.  
  [JP Simard](https://github.com/jpsim)

* `Configuration(path:optional:silent)` has been changed to
  `Configuration(path:rootPath:optional:quiet:)`.  
  [JP Simard](https://github.com/jpsim)

* The static function `Configuration.rulesFromDict(_:ruleList:)` has been moved
  to an instance method: `RuleList.configuredRulesWithDictionary(_:)`.  
  [JP Simard](https://github.com/jpsim)

* The `rules` parameter in the `Configuration` initializer has been renamed to
  `configuredRules`.  
  [JP Simard](https://github.com/jpsim)

* Removed a large number of declarations from the public SwiftLintFramework API.
  This is being done to minimize the API surface area in preparation of a 1.0
  release. See [#507](https://github.com/realm/SwiftLint/pull/507) for a
  complete record of this change.  
  [JP Simard](https://github.com/jpsim)
  [#479](https://github.com/realm/SwiftLint/issues/479)

* All instances of the abbreviation "config" in the API have been expanded to
  "configuration". The `--config` command line parameter and
  `use_nested_configs` configuration key are unaffected.  
  [JP Simard](https://github.com/jpsim)

* The `use_nested_configs` configuration key has been deprecated and its value
  is now ignored. Nested configuration files are now always considered.  
  [JP Simard](https://github.com/jpsim)

##### Enhancements

* `swiftlint lint` now accepts an optional `--reporter` parameter which
  overrides existing `reporter` values in the configuration file. Choose between
  `xcode` (default), `json`, `csv` or `checkstyle`.  
  [JP Simard](https://github.com/jpsim)
  [#440](https://github.com/realm/SwiftLint/issues/440)

* `swiftlint rules` now shows a configuration description for all rules.  
  [JP Simard](https://github.com/jpsim)

* `lint` and `autocorrect` commands now accept a `--quiet` flag that prevents
  status messages like 'Linting <file>' & 'Done linting' from being logged.  
  [JP Simard](https://github.com/jpsim)
  [#386](https://github.com/realm/SwiftLint/issues/386)

* All top-level keys in a configuration file that accept an array now also
  accept a single value.  
  e.g. `included: Source` is equivalent to `included:\n  - Source`.  
  [JP Simard](https://github.com/jpsim)
  [#120](https://github.com/realm/SwiftLint/issues/120)

* Improve performance of `FunctionParameterCountRule`.  
  [Norio Nomura](https://github.com/norio-nomura)

* Improve performance of `ColonRule`.  
  [Norio Nomura](https://github.com/norio-nomura)

##### Bug Fixes

* Fix case sensitivity of keywords for `valid_docs`.  
  [Ankit Aggarwal](https://github.com/aciidb0mb3r)
  [#298](https://github.com/realm/SwiftLint/issues/298)

* Fixed inconsistencies between violations & corrections in
  `StatementPositionRule`.  
  [JP Simard](https://github.com/jpsim)
  [#466](https://github.com/realm/SwiftLint/issues/466)

* A warning will now be logged when invalid top-level keys are included in the
  configuration file.  
  [JP Simard](https://github.com/jpsim)
  [#120](https://github.com/realm/SwiftLint/issues/120)

* Fixed `LegacyConstructorRule` from correcting legacy constructors in string
  literals.  
  [JP Simard](https://github.com/jpsim)
  [#466](https://github.com/realm/SwiftLint/issues/466)

* Fixed an issue where `variable_name` or `type_name` would always report a
  violation when configured with only a `warning` value on either `min_length`
  or `max_length`.  
  [JP Simard](https://github.com/jpsim)
  [#522](https://github.com/realm/SwiftLint/issues/522)

## 0.8.0: High Heat

##### Breaking

* Setting only warning on `SeverityLevelsConfig` rules now disables the error
  value.  
  [Robin Kunde](https://github.com/robinkunde)
  [#409](https://github.com/realm/SwiftLint/issues/409)

* `enabled_rules` has been renamed to `opt_in_rules`.  
  [Daniel Beard](https://github.com/daniel-beard)

##### Enhancements

* Add `whitelist_rules` rule whitelists in config files.  
  [Daniel Beard](https://github.com/daniel-beard)
  [#256](https://github.com/realm/SwiftLint/issues/256)

* Improve performance of `ColonRule`, `LineLengthRule` & `syntaxKindsByLine`.  
  [Norio Nomura](https://github.com/norio-nomura)

* Add command to display rule description:
  `swiftlint rules <rule identifier>`.  
  [Tony Li](https://github.com/crazytonyli)
  [#392](https://github.com/realm/SwiftLint/issues/392)

* Add `FunctionParameterCountRule`.  
  [Denis Lebedev](https://github.com/garnett)
  [#415](https://github.com/realm/SwiftLint/issues/415)

* Measure complexity of nested functions separately in
  `CyclomaticComplexityRule`.  
  [Denis Lebedev](https://github.com/garnett)
  [#424](https://github.com/realm/SwiftLint/issues/424)

* Added exception for multi-line `if`/`guard`/`while` conditions to allow
  opening brace to be on a new line in `OpeningBraceRule`.  
  [Scott Hoyt](https://github.com/scottrhoyt)
  [#355](https://github.com/realm/SwiftLint/issues/355)

* The `rules` command now prints a table containing values for: `identifier`,
  `opt-in`, `correctable`, `enabled in your config` & `configuration`.  
  [JP Simard](https://github.com/jpsim)
  [#392](https://github.com/realm/SwiftLint/issues/392)

* Reduce maximum memory usage.  
  [Norio Nomura](https://github.com/norio-nomura)

##### Bug Fixes

* Fix more false positives in `ValidDocsRule`.  
  [diogoguimaraes](https://github.com/diogoguimaraes)
  [#451](https://github.com/realm/SwiftLint/issues/451)

* Fix `trailing_newline` autocorrect to handle more than one violation per
  line.  
  [Daniel Beard](https://github.com/daniel-beard)
  [#465](https://github.com/realm/SwiftLint/issues/465)

* Fix complexity measurement for switch statements in `CyclomaticComplexityRule`.  
  [Denis Lebedev](https://github.com/garnett)
  [#461](https://github.com/realm/SwiftLint/issues/461)

## 0.7.2: Appliance Manual

##### Breaking

* None.

##### Enhancements

* None.

##### Bug Fixes

* Fix several false positives in `ValidDocsRule`.  
  [diogoguimaraes](https://github.com/diogoguimaraes)
  [#375](https://github.com/realm/SwiftLint/issues/375)

## 0.7.1: Delicate Cycle

##### Breaking

* None.

##### Enhancements

* Improve performance of `MissingDocsRule`.  
  [Norio Nomura](https://github.com/norio-nomura)

* Added `CustomRules`.  
  [Scott Hoyt](https://github.com/scottrhoyt)  
  [#123](https://github.com/realm/SwiftLint/issues/123)

* Added opt-in `ForceUnwrappingRule` to issue warnings for all forced
  unwrappings.  
  [Benjamin Otto](https://github.com/Argent)
  [#55](https://github.com/realm/SwiftLint/issues/55)

##### Bug Fixes

* Fix several false positives in `ValidDocsRule`.  
  [diogoguimaraes](https://github.com/diogoguimaraes)
  [#375](https://github.com/realm/SwiftLint/issues/375)

## 0.7.0: Automatic Permanent Press

##### Breaking

* Replaced all uses of `XPCDictionary` with
  `[String: SourceKitRepresentable]`.  
  [JP Simard](https://github.com/jpsim)

* `VariableNameMinLengthRule` and `VariableNameMaxLengthRule` have been
  removed. `VariableNameRule` now has this functionality.  
  [Scott Hoyt](https://github.com/scottrhoyt)

* `ViolationLevelRule` has been removed. This functionality is now provided
  by `ConfigProviderRule` and `SeverityLevelsConfig`.  
  [Scott Hoyt](https://github.com/scottrhoyt)

##### Enhancements

* `TypeBodyLengthRule` now does not count comment or whitespace lines.  
  [Marcelo Fabri](https://github.com/marcelofabri)
  [#369](https://github.com/realm/SwiftLint/issues/369)

* `FunctionBodyLengthRule` now does not count comment or whitespace lines.  
  [Marcelo Fabri](https://github.com/marcelofabri)
  [#258](https://github.com/realm/SwiftLint/issues/258)

* All `Rule`s are now configurable in at least their severity: `SeverityConfig`.  
  [Scott Hoyt](https://github.com/scottrhoyt)
  [#371](https://github.com/realm/SwiftLint/issues/371)
  [#130](https://github.com/realm/SwiftLint/issues/130)
  [#268](https://github.com/realm/SwiftLint/issues/268)

* `TypeNameRule` and `VariableNameRule` conform to `ConfigProviderRule` using
  `NameConfig` to support `min_length`, `max_length`, and `excluded` names.  
  [Scott Hoyt](https://github.com/scottrhoyt)
  [#388](https://github.com/realm/SwiftLint/issues/388)
  [#259](https://github.com/realm/SwiftLint/issues/259)
  [#191](https://github.com/realm/SwiftLint/issues/191)

* Add `CyclomaticComplexityRule`.  
  [Denis Lebedev](https://github.com/garnett)

##### Bug Fixes

* Fix crash caused by infinite recursion when using nested config files.  
  [JP Simard](https://github.com/jpsim)
  [#368](https://github.com/realm/SwiftLint/issues/368)

* Fix crash when file contains NULL character.  
  [Norio Nomura](https://github.com/norio-nomura)
  [#379](https://github.com/realm/SwiftLint/issues/379)

## 0.6.0: Steam Cycle

##### Breaking

* `ParameterizedRule` is removed. Use `ConfigurableRule` instead.  
  [Scott Hoyt](https://github.com/scottrhoyt)
  [#353](https://github.com/realm/SwiftLint/issues/353)

* To activate a `Rule`, it must be added to the global `masterRuleList`.  
  [Scott Hoyt](https://github.com/scottrhoyt)

##### Enhancements

* `ConfigurableRule` protocol allows for improved rule configuration. See
  `CONTRIBUTING` for more details.  
  [Scott Hoyt](https://github.com/scottrhoyt)
  [#303](https://github.com/realm/SwiftLint/issues/303)

* `VariableNameMinLengthRule` now supports excluding certain variable names
  (e.g. "id").  
  [Scott Hoyt](https://github.com/scottrhoyt)
  [#231](https://github.com/realm/SwiftLint/issues/231)

* `ViolationLevelRule` provides default `ConfigurableRule` implementation for
  rules that only need integer error and warning levels.  
  [Scott Hoyt](https://github.com/scottrhoyt)

* Add AutoCorrect for StatementPositionRule.  
  [Raphael Randschau](https://github.com/nicolai86)

* Add AutoCorrect for CommaRule.  
  [Raphael Randschau](https://github.com/nicolai86)

* Add AutoCorrect for LegacyConstructorRule.  
  [Raphael Randschau](https://github.com/nicolai86)

* Improve performance of `LineLengthRule`.  
  [Norio Nomura](https://github.com/norio-nomura)

* Add ConditionalBindingCascadeRule.  
  [Aaron McTavish](https://github.com/aamctustwo)
  [#202](https://github.com/realm/SwiftLint/issues/202)

* Opt-in rules are now supported.  
  [JP Simard](https://github.com/jpsim)
  [#256](https://github.com/realm/SwiftLint/issues/256)

* Add LegacyConstantRule.  
  [Aaron McTavish](https://github.com/aamctustwo)
  [#319](https://github.com/realm/SwiftLint/issues/319)

* Add opt-in rule to encourage checking `isEmpty` over comparing `count` to
  zero.  
  [JP Simard](https://github.com/jpsim)
  [#202](https://github.com/realm/SwiftLint/issues/202)

* Add opt-in "Missing Docs" rule to detect undocumented public declarations.  
  [JP Simard](https://github.com/jpsim)

##### Bug Fixes

* None.

## 0.5.6: Bug FixLint

##### Breaking

* None.

##### Enhancements

* Improve performance by reducing calls to SourceKit.  
  [Norio Nomura](https://github.com/norio-nomura)

##### Bug Fixes

* Fix homebrew deployment issues.  
  [Norio Nomura](https://github.com/norio-nomura)

* AutoCorrect for TrailingNewlineRule only removes at most one line.  
  [John Estropia](https://github.com/JohnEstropia)

* `valid_docs` did not detect tuple as return value.  
  [Norio Nomura](https://github.com/norio-nomura)
  [#324](https://github.com/realm/SwiftLint/issues/324)

* Escape strings when using CSV reporter.  
  [JP Simard](https://github.com/jpsim)

## 0.5.5: Magic Drying Fluff Balls™

<http://www.amazon.com/Magic-Drying-Fluff-Balls-Softening/dp/B001EIW1SG>

##### Breaking

* None.

##### Enhancements

* None.

##### Bug Fixes

* Always fail if a YAML configuration file was found but could not be parsed.  
  [JP Simard](https://github.com/jpsim)
  [#310](https://github.com/realm/SwiftLint/issues/310)

* Make commands with modifiers work for violations with line-only locations.  
  [JP Simard](https://github.com/jpsim)
  [#316](https://github.com/realm/SwiftLint/issues/316)


## 0.5.4: Bounce™

##### Breaking

* Remove `Location.init(file:offset:)` in favor of the more explicit
  `Location.init(file:byteOffset:)` & `Location.init(file:characterOffset:)`.  
  [JP Simard](https://github.com/jpsim)

##### Enhancements

* Add `checkstyle` reporter to generate XML reports in the Checkstyle 4.3
  format.
  [JP Simard](https://github.com/jpsim)
  [#277](https://github.com/realm/SwiftLint/issues/277)

* Support command comment modifiers (`previous`, `this` & `next`) to limit the
  command's scope to a single line.
  [JP Simard](https://github.com/jpsim)
  [#222](https://github.com/realm/SwiftLint/issues/222)

* Add nested `.swiftlint.yml` configuration support.  
  [Scott Hoyt](https://github.com/scottrhoyt)
  [#299](https://github.com/realm/SwiftLint/issues/299)

##### Bug Fixes

* Fix multibyte handling in many rules.  
  [JP Simard](https://github.com/jpsim)
  [#279](https://github.com/realm/SwiftLint/issues/279)

* Fix an `NSRangeException` crash.  
  [Norio Nomura](https://github.com/norio-nomura)
  [#294](https://github.com/realm/SwiftLint/issues/294)

* The `valid_docs` rule now handles multibyte characters.  
  [Norio Nomura](https://github.com/norio-nomura)
  [#295](https://github.com/realm/SwiftLint/issues/295)


## 0.5.3: Mountain Scent

##### Breaking

* None.

##### Enhancements

* Improve autocorrect for OpeningBraceRule.  
  [Yasuhiro Inami](https://github.com/inamiy)

* Add autocorrect for ColonRule.  
  [Brian Partridge](https://github.com/brianpartridge)

* Add ClosingBraceRule.  
  [Yasuhiro Inami](https://github.com/inamiy)

##### Bug Fixes

* Fix false positives in ValidDocsRule.  
  [JP Simard](https://github.com/jpsim)
  [#267](https://github.com/realm/SwiftLint/issues/267)

## 0.5.2: Snuggle™

##### Breaking

* None.

##### Enhancements

* Performance improvements & unicode fixes (via SourceKitten).  
  [Norio Nomura](https://github.com/norio-nomura)

##### Bug Fixes

* Fix `ValidDocsRule` false positive when documenting functions with closure
  parameters.  
  [diogoguimaraes](https://github.com/diogoguimaraes)
  [#267](https://github.com/realm/SwiftLint/issues/267)


## 0.5.1: Lint Tray Malfunction

##### Breaking

* None.

##### Enhancements

* None.

##### Bug Fixes

* Make linting faster than 0.5.0, but slower than 0.4.0  
  [Norio Nomura](https://github.com/norio-nomura)
  [#119](https://github.com/jpsim/SourceKitten/issues/119)

* Re-introduce `--use-script-input-files` option for `lint` & `autocorrect`
  commands. Should also fix some issues when running SwiftLint from an Xcode
  build phase.  
  [JP Simard](https://github.com/jpsim)
  [#264](https://github.com/realm/SwiftLint/issues/264)


## 0.5.0: Downy™

##### Breaking

* `init()` is no longer a member of the `Rule` protocol.

##### Enhancements

* Add legacy constructor rule.  
  [Marcelo Fabri](https://github.com/marcelofabri)
  [#202](https://github.com/realm/SwiftLint/issues/202)

* The `VariableNameRule` now allows variable names when the entire name is
  capitalized. This allows stylistic usage common in cases like `URL` and other
  acronyms.  
  [Marcelo Fabri](https://github.com/marcelofabri)
  [#161](https://github.com/realm/SwiftLint/issues/161)

* Add `autocorrect` command to automatically correct certain violations
  (currently only `trailing_newline`, `trailing_semicolon` &
  `trailing_whitespace`).  
  [JP Simard](https://github.com/jpsim)
  [#5](https://github.com/realm/SwiftLint/issues/5)

* Allow to exclude files from `included` directory with `excluded`.  
  [Michal Laskowski](https://github.com/michallaskowski)

##### Bug Fixes

* Statement position rule no longer triggers for non-keyword uses of `catch` and
  `else`.  
  [JP Simard](https://github.com/jpsim)
  [#237](https://github.com/realm/SwiftLint/issues/237)

* Fix issues with multi-byte characters.  
  [JP Simard](https://github.com/jpsim)
  [#234](https://github.com/realm/SwiftLint/issues/234)


## 0.4.0: Wrinkle Release

##### Breaking

* API: Rename RuleExample to RuleDescription, remove StyleViolationType and
  combine Rule().identifier and Rule().example into Rule.description.  
  [JP Simard](https://github.com/jpsim)
  [#183](https://github.com/realm/SwiftLint/issues/183)

##### Enhancements

* The `VariableNameRule` now allows capitalized variable names when they are
  declared static. This allows stylistic usage common in cases like
  `OptionSetType` subclasses.  
  [Will Fleming](https://github.com/wfleming)

* Add `VariableNameMaxLengthRule` and `VariableNameMinLengthRule` parameter
  rules. Remove length checks on `VariableNameRule`.  
  [Mickael Morier](https://github.com/mmorier)

* Add trailing semicolon rule.  
  [JP Simard](https://github.com/jpsim)

* Add force try rule.  
  [JP Simard](https://github.com/jpsim)

* Support linting from Input Files provided by Run Script Phase of Xcode with
  `--use-script-input-files`.  
  [Norio Nomura](https://github.com/norio-nomura)
  [#193](https://github.com/realm/SwiftLint/pull/193)

##### Bug Fixes

* All rules now print their identifiers in reports.  
  [JP Simard](https://github.com/jpsim)
  [#180](https://github.com/realm/SwiftLint/issues/180)

* `ControlStatementRule` now detects all violations.  
  [Mickael Morier](https://github.com/mmorier)
  [#187](https://github.com/realm/SwiftLint/issues/187)

* `ControlStatementRule` no longer triggers a violation for acceptable use of
  parentheses.  
  [Mickael Morier](https://github.com/mmorier)
  [#189](https://github.com/realm/SwiftLint/issues/189)

* Nesting rule no longer triggers a violation for enums nested one level deep.  
  [JP Simard](https://github.com/jpsim)
  [#190](https://github.com/realm/SwiftLint/issues/190)

* `ColonRule` now triggers a violation even if equal operator is collapse to
  type and value.  
  [Mickael Morier](https://github.com/mmorier)
  [#135](https://github.com/realm/SwiftLint/issues/135)

* Fix an issue where logs would be printed asynchronously over each other.  
  [JP Simard](https://github.com/jpsim)
  [#200](https://github.com/realm/SwiftLint/issues/200)


## 0.3.0: Wrinkly Rules

##### Breaking

* `swiftlint rules` now just prints a list of all available rules and their
  identifiers.

##### Enhancements

* Support for Swift 2.1.  
  [JP Simard](https://github.com/jpsim)

* Added `StatementPositionRule` to make sure that catch, else if and else
  statements are on the same line as closing brace preceding them and after one
  space.  
  [Alex Culeva](https://github.com/S2dentik)

* Added `Comma Rule` to ensure there is a single space after a comma.  
  [Alex Culeva](https://github.com/S2dentik)

* Add rule identifier to all linter reports.  
  [zippy1978](https://github.com/zippy1978)

* Add `OpeningBraceRule` to make sure there is exactly a space before opening
  brace and it is on the same line as declaration.
  [Alex Culeva](https://github.com/S2dentik)

* Print to stderr for all informational logs. Only reporter outputs is logged to
  stdout.  
  [JP Simard](https://github.com/jpsim)

* JSON and CSV reporters now only print at the very end of the linting
  process.  
  [JP Simard](https://github.com/jpsim)

* Add support for `guard` statements to ControlStatementRule.  
  [David Potter](https://github.com/Tableau-David-Potter)

* Lint parameter variables.  
  [JP Simard](https://github.com/jpsim)

##### Bug Fixes

* Custom reporters are now supported even when not running with `--use-stdin`.  
  [JP Simard](https://github.com/jpsim)
  [#151](https://github.com/realm/SwiftLint/issues/151)

* Deduplicate files in the current directory.  
  [JP Simard](https://github.com/jpsim)
  [#154](https://github.com/realm/SwiftLint/issues/154)


## 0.2.0: Tumble Dry

##### Breaking

* SwiftLint now exclusively supports Swift 2.0.  
  [JP Simard](https://github.com/jpsim)
  [#77](https://github.com/realm/SwiftLint/issues/77)

* `ViolationSeverity` now has an associated type of `String` and two members:
  `.Warning` and `.Error`.  
  [JP Simard](https://github.com/jpsim)
  [#113](https://github.com/realm/SwiftLint/issues/113)

##### Enhancements

* Configure SwiftLint via a YAML file:
  Supports `disabled_rules`, `included`, `excluded` and passing parameters to
  parameterized rules.
  Pass a configuration file path to `--config`, defaults to `.swiftlint.yml`.  
  [JP Simard](https://github.com/jpsim)
  [#1](https://github.com/realm/SwiftLint/issues/1)
  [#3](https://github.com/realm/SwiftLint/issues/3)
  [#20](https://github.com/realm/SwiftLint/issues/20)
  [#26](https://github.com/realm/SwiftLint/issues/26)

* Updated `TypeNameRule` and `VariableNameRule` to allow private type & variable
  names to start with an underscore.
  [JP Simard](https://github.com/jpsim)

* Disable and re-enable rules from within source code comments using
  `// swiftlint:disable $IDENTIFIER` and `// swiftlint:enable $IDENTIFIER`.  
  [JP Simard](https://github.com/jpsim)
  [#4](https://github.com/realm/SwiftLint/issues/4)

* Add `--strict` lint flag which makes the lint fail if there are any
  warnings.  
  [Keith Smiley](https://github.com/keith)

* Violations are now printed to stderr.  
  [Keith Smiley](https://github.com/keith)

* Custom reporters are now supported. Specify a value for the `reporter:` key in
  your configuration file. Available reporters are `xcode` (default), `json`,
  `csv`.  
  [JP Simard](https://github.com/jpsim)
  [#42](https://github.com/realm/SwiftLint/issues/42)

##### Bug Fixes

* Improve performance of `TrailingWhitespaceRule`.  
  [Keith Smiley](https://github.com/keith)

* Allow newlines in function return arrow.  
  [JP Simard](https://github.com/jpsim)


## 0.1.2: FabricSoftenerRule

##### Breaking

* None.

##### Enhancements

* Added `OperatorFunctionWhitespaceRule` to make sure that
  you use whitespace around operators when defining them.  
  [Akira Hirakawa](https://github.com/akirahrkw)
  [#60](https://github.com/realm/SwiftLint/issues/60)

* Added `ReturnArrowWhitespaceRule` to make sure that
  you have 1 space before return arrow and return type.  
  [Akira Hirakawa](https://github.com/akirahrkw)

* Support linting from standard input (use `--use-stdin`).  
  [JP Simard](https://github.com/jpsim)
  [#78](https://github.com/realm/SwiftLint/issues/78)

* Improve performance of `TrailingNewlineRule`.  
  [Keith Smiley](https://github.com/keith)

* Lint parentheses around switch statements.  
  [Keith Smiley](https://github.com/keith)

##### Bug Fixes

* None.


## 0.1.1: Top Loading

##### Breaking

* The `Rule` and `ASTRule` protocol members are now non-static.  
  [aarondaub](https://github.com/aarondaub)

* Split `Rule` into `Rule` and `ParameterizedRule` protocols.  
  [aarondaub](https://github.com/aarondaub)
  [#21](https://github.com/realm/SwiftLint/issues/21)

##### Enhancements

* Added a command line option `--path` to specify a path to lint.  
  [Lars Lockefeer](https://github.com/larslockefeer)
  [#16](https://github.com/realm/SwiftLint/issues/16)

* swiftlint now returns a non-zero error code when a warning of high-severity
  or above is found in the source files being linted.  
  [Pat Wallace](https://github.com/pawrsccouk)
  [#30](https://github.com/realm/SwiftLint/issues/30)

* Added `rules` command to display which rules are currently applied along
  with examples.  
  [Chris Eidhof](https://github.com/chriseidhof)

* Cache parsing to reduce execution time by more than 50%.  
  [Nikolaj Schumacher](https://github.com/nschum)

* Added `ControlStatementRule` to make sure that if/for/while/do statements
  do not wrap their conditionals in parentheses.  
  [Andrea Mazzini](https://github.com/andreamazz)

* Character position is now included in violation location where appropriate.  
  [JP Simard](https://github.com/jpsim)
  [#62](https://github.com/realm/SwiftLint/issues/62)

* The following rules now conform to `ASTRule`:
  FunctionBodyLength, Nesting, TypeBodyLength, TypeName, VariableName.  
  [JP Simard](https://github.com/jpsim)

##### Bug Fixes

* Trailing newline and file length violations are now displayed in Xcode.  
  [JP Simard](https://github.com/jpsim)
  [#43](https://github.com/realm/SwiftLint/issues/43)


## 0.1.0: Fresh Out Of The Dryer

First Version!<|MERGE_RESOLUTION|>--- conflicted
+++ resolved
@@ -6,13 +6,8 @@
 
 ##### Enhancements
 
-<<<<<<< HEAD
 * Performance improvements to `generic_type_name`,
-  `redundant_nil_coalescing` and `first_where` rules.  
-=======
-* Performance improvements to `generic_type_name`, 
-  `redundant_nil_coalescing` and `mark` rules.  
->>>>>>> 276f0bff
+  `redundant_nil_coalescing`, `mark` and `first_where` rules.  
   [Marcelo Fabri](https://github.com/marcelofabri)
 
 ##### Bug Fixes
