# Changelog

## Main

### Breaking

* None.

### Experimental

* None.

### Enhancements

* None.

### Bug Fixes

* None.

## 0.59.1: Crisp Spring Clean

### Breaking

* Remove `opaque_over_existential` opt-in rule as it causes too many false positives
  that can even lead to wrong-compilable code when `any` is required by a protocol the
  type conforms to. In this case, using `some` can be totally valid even though the
  protocol requirement is not reimplemented for the type causing behavioral changes.  
  [SimplyDanny](https://github.com/SimplyDanny)

### Experimental

* None.

### Enhancements

* Add new `allowed_numbers` option to the `no_magic_numbers` rule.  
  [Martin Redington](https://github.com/mildm8nnered)
<<<<<<< HEAD
* Add new `unnest_switches_using_tuple` opt-in rule that triggers when
  nested switches are encountered that reference the same variable. These
  can be replaced by a switch on a tuple.  
=======
* Add new `reduce_into_instead_of_loop` opt-in rule that triggers when a  
  `for ... in <sequence>` is used to update a sequence where a `reduce(into:)` is  
  preferred.  
>>>>>>> 81175c14
  [Alfons Hoogervorst](https://github.com/snofla/SwiftLint)

### Bug Fixes

* None.

## 0.59.0: Crisp Spring Clean

### Breaking

* Remove tracking of correction positions. Print the number of corrections applied instead.  
  [SimplyDanny](https://github.com/SimplyDanny)

### Experimental

* Introduce `swiftlint-dev` command line tool that's intended to help to develop SwiftLint by encapsulating repetitive
  tasks. It can already be used to generate templates for new rules including optional configurations and tests. Run
  `swift run swiftlint-dev rules template -h` to get an overview of the command's usage and the available customization
  options. To register new rules, run `swift run swiftlint-dev rules register`.  
  [SimplyDanny](https://github.com/SimplyDanny)

### Enhancements

* Add new option `ignores_multiline_strings` to `line_length` rule. It allows to ignore too long
  lines inside of multiline strings.  
  [thisIsTheFoxe](https://github.com/thisisthefoxe)
  [#2689](https://github.com/realm/SwiftLint/issues/2689)

* Ignore `UIColor` initializers in `no_magic_numbers` rule.  
  [suojae](https://github.com/suojae)
  [hyeffie](https://github.com/hyeffie)
  [#5183](https://github.com/realm/SwiftLint/issues/5183)

* Exclude types with a `@Suite` attribute and functions annotated with `@Test` from `no_magic_numbers` rule.
  Also treat a type as a `@Suite` if it contains `@Test` functions.  
  [SimplyDanny](https://github.com/SimplyDanny)
  [#5964](https://github.com/realm/SwiftLint/issues/5964)

* Add new `opaque_over_existential` opt-in rule that triggers when the existential `any` type of a
  function parameter can be replaced with an opaque `some` type.  
  [SimplyDanny](https://github.com/SimplyDanny)

* Add a new rationale property to rule descriptions, providing a more expansive
  description of the motivation behind each rule.  
  [Martin Redington](https://github.com/mildm8nnered)
  [#5681](https://github.com/realm/SwiftLint/issues/5681)

* Add new `allowed_types` option to `legacy_objc_type` rule to ignore certain types.  
  [kapitoshka438](https://github.com/kapitoshka438)
  [#3723](https://github.com/realm/SwiftLint/issues/3723)

* Add `excluded_methods` configuration option to `unneeded_override` to opt out checking methods with a given name.
  For example, this helps avoid a conflict with `balanced_xctest_lifecycle` where one of `setUp/tearDown`
  is empty but the other is not.  
  [jaredgrubb](https://github.com/jaredgrubb)

### Bug Fixes

* Fix issue referencing the Tests package from another Bazel workspace.  
  [jszumski](https://github.com/jszumski)

* Fix crash when a disable command is preceded by a unicode character.  
  [SimplyDanny](https://github.com/SimplyDanny)
  [#5945](https://github.com/realm/SwiftLint/issues/5945)

* Allow severity of `duplicate_imports` rule to be configurable.  
  [SimplyDanny](https://github.com/SimplyDanny)
  [#5978](https://github.com/realm/SwiftLint/issues/5978)

* Silence `no_magic_numbers` rule in conditions of `#if` directives.  
  [SimplyDanny](https://github.com/SimplyDanny)
  [#6000](https://github.com/realm/SwiftLint/issues/6000)

* Consider types restricting a protocol to classes in composed inherited types in `class_delegate_protocol` rule.  
  [SimplyDanny](https://github.com/SimplyDanny)
  [#5982](https://github.com/realm/SwiftLint/issues/5982)

* Rewrite `type_contents_order` rule with SwiftSyntax fixing an issue with experimental availability macros.  
  [SimplyDanny](https://github.com/SimplyDanny)
  [#5999](https://github.com/realm/SwiftLint/issues/5999)

* Update `file_name` rule to consider `macro` types.  
  [fraioli](https://github.com/fraioli)
  [#6026](https://github.com/realm/SwiftLint/issues/6026)

## 0.58.2: New Year’s Fresh Fold

### Breaking

* None.

### Experimental

* None.

### Enhancements

* None.

### Bug Fixes

* Fix version being reported by the binary consumed from the Docker image.  
  [SimplyDanny](https://github.com/SimplyDanny)
  [#5966](https://github.com/realm/SwiftLint/issues/5966)

## 0.58.1: New Year’s Fresh Fold

### Breaking

* If you are referring to the `swiftlint` binary from an Artifact Bundle consumed via Swift Package Manager
  in an Xcode Run Script Build Phase, make sure to update the path from

  ```bash
  "$SWIFT_PACKAGE_DIR"/swiftlintplugins/SwiftLintBinary/SwiftLintBinary.artifactbundle/swiftlint-*/bin/swiftlint
  ```

  to

  ```bash
  "$SWIFT_PACKAGE_DIR"/swiftlintplugins/SwiftLintBinary/SwiftLintBinary.artifactbundle/swiftlint-*-macos/bin/swiftlint
  ```

  in order to make Xcode use the binary built for macOS.  
  [SimplyDanny](https://github.com/SimplyDanny)
  [#5954](https://github.com/realm/SwiftLint/issues/5954)

* Revert changes to improve performance when exclude patterns resolve to a large set of files. While resolving files
  indeed got much faster in certain setups, it leads to missed exclusions for nested configurations and when the linted
  folder is not the current folder.  
  [SimplyDanny](https://github.com/SimplyDanny)
  [#5953](https://github.com/realm/SwiftLint/issues/5953)

### Experimental

* None.

### Enhancements

* None.

### Bug Fixes

* Fix `redundant_sendable` correction by removing a remaining trailing comma as well when `Sendable` was last.  
  [SimplyDanny](https://github.com/SimplyDanny)
  [#5952](https://github.com/realm/SwiftLint/issues/5952)

* Remove lints for `redundant_sendable` on protocols, where `Sendable` is not redundant.  
  [riley-williams](https://github.com/riley-williams)
  [#5958](https://github.com/realm/SwiftLint/issues/5958)

* Add `ib_segue_action` to default configuration of `type_contents_order` rule on the same level as `ib_action` to
  define and document a standard position.  
  [SimplyDanny](https://github.com/SimplyDanny)
  [#5524](https://github.com/realm/SwiftLint/issues/5524)

## 0.58.0: New Year’s Fresh Fold

### Breaking

* The command plugin now requires write permissions so that it works with the `--fix` option without an error.  
  [SimplyDanny](https://github.com/SimplyDanny)

* The artifact bundle name has changed. `SwiftLintBinary-macos.artifactbundle.zip` is now called
  `SwiftLintBinary.artifactbundle.zip`. It now includes an AMD64 Linux binary.  
  [Bradley Mackey](https://github.com/bradleymackey)
  [#5514](https://github.com/realm/SwiftLint/issues/5514)

* The `inert_defer` and `unused_capture_list` rules have completely been removed after being deprecated for 2 years.  
  [SimplyDanny](https://github.com/SimplyDanny)

* SwiftLint now requires a Swift 5.10 or higher compiler to build.
  [The Swift Package Manager plugins](https://github.com/SimplyDanny/SwiftLintPlugins) continue to work with
  Swift 5.9.  
  [SimplyDanny](https://github.com/SimplyDanny)

* The `private_unit_test` rule's deprecated `regex` configuration option has been removed after 2 years.  
  [Martin Redington](https://github.com/mildm8nnered)
  [#5912](https://github.com/realm/SwiftLint/issues/5912)

### Experimental

* None.

### Enhancements

* Add Xcode command plugin allowing to run SwiftLint from within Xcode.  
  [SimplyDanny](https://github.com/SimplyDanny)

* Add new `async_without_await` opt-in rule that checks if an `async` declaration contains at least one `await`.  
  [Jan Kolarik](https://github.com/jkolarik-paylocity)
  [#5082](https://github.com/realm/SwiftLint/issues/5082)

* Support replacing identity expressions with `\.self` in `prefer_key_path` rule from Swift 6 on.  
  [SimplyDanny](https://github.com/SimplyDanny)

* Support linting only provided file paths with command plugins.  
  [DanSkeel](https://github.com/DanSkeel)

* Add new category for `@IBSegueAction` to `type_contents_order` rule.  
  [dk-talks](https://github.com/dk-talks)
  [SimplyDanny](https://github.com/SimplyDanny)

* Add option to disable `redundant_discardable_let` rule in SwiftUI view bodies.  
  [SimplyDanny](https://github.com/SimplyDanny)
  [#3855](https://github.com/realm/SwiftLint/issues/3855)

* Add new `redundant_sendable` rule that triggers on `Sendable` conformances of
  types that are implicitly already `Sendable` due to being actor-isolated. It
  is enabled by default.  
  [SimplyDanny](https://github.com/SimplyDanny)

* Improve performance when exclude patterns resolve to a large set of files.  
  [SimplyDanny](https://github.com/SimplyDanny)
  [#5018](https://github.com/realm/SwiftLint/issues/5018)

### Bug Fixes

* Ignore TipKit's `#Rule` macro in `empty_count` rule.  
  [Ueeek](https://github.com/Ueeek)
  [#5883](https://github.com/realm/SwiftLint/issues/5883)

* Ignore super calls with trailing closures in `unneeded_override` rule.  
  [SimplyDanny](https://github.com/SimplyDanny)
  [#5886](ttps://github.com/realm/SwiftLint/issues/5886)

* If violations are detected by `lint` or `analyze`, still perform an update
  check for new versions of SwiftLint if requested.  
  [Martin Redington](https://github.com/mildm8nnered)
  [#5904](ttps://github.com/realm/SwiftLint/issues/5904)

## 0.57.1: Squeaky Clean Cycle

### Breaking

* None.

### Experimental

* None.

### Enhancements

* Suggest failable `String(bytes:encoding:)` initializer in
  `optional_data_string_conversion` rule as it accepts all `Sequence`
  types.  
  [Jordan Rose](https://github.com/jrose-signal)
  [SimplyDanny](https://github.com/SimplyDanny)

* Support reading files to lint from Input File Lists provided
  by Run Script Build Phases in Xcode using the command-line
  argument `--use-script-input-file-lists`.  
  [BlueVirusX](https://github.com/BlueVirusX)

* Adds a `lenient` configuration file setting, equivalent to the `--lenient`
  command line option.  
  [Martin Redington](https://github.com/mildm8nnered)
  [#5801](https://github.com/realm/SwiftLint/issues/5801)

* Support type casting on configuration option values defined by environment variables.
  Without a cast, these values would always be treated as strings leading to a potentially
  invalid configuration.  
  [SimplyDanny](https://github.com/SimplyDanny)
  [#5774](https://github.com/realm/SwiftLint/issues/5774)

* Add new option `max_number_of_single_line_parameters` that allows only the specified maximum
  number of parameters to be on one line when `allows_single_line = true`. If the limit is
  exceeded, the rule will still trigger. Confusing option combinations like `allows_single_line = false`
  together with `max_number_of_single_line_parameters > 1` will be reported.  
  [kimdv](https://github.com/kimdv)
  [SimplyDanny](https://github.com/SimplyDanny)
  [#5781](https://github.com/realm/SwiftLint/issues/5781)

* The `redundant_type_annotation` rule gains a new option,
  `ignore_properties`, that skips enforcement on members in a
  type declaration (like a `struct`). This helps the rule coexist with
  the `explicit_type_interface` rule that requires such redundancy.  
  [jaredgrubb](https://github.com/jaredgrubb)
  [#3750](https://github.com/realm/SwiftLint/issues/3750)

* Allow inherited isolation parameter to be first in function signatures
  depending on the new option `ignore_first_isolation_inheritance_parameter`
  which is `true` by default.  
  [SimplyDanny](https://github.com/SimplyDanny)
  [#5793](https://github.com/realm/SwiftLint/issues/5793)

### Bug Fixes

* Run command plugin in whole package if no targets are defined in the
  package manifest.  
  [SimplyDanny](https://github.com/SimplyDanny)
  [#5787](https://github.com/realm/SwiftLint/issues/5787)

* Silence `superfluous_else` rule on `if` expressions with only a single
  availability condition.  
  [SimplyDanny](https://github.com/SimplyDanny)
  [#5833](https://github.com/realm/SwiftLint/issues/5833)

* Stop triggering the `control_statement` rule on closures being directly
  called as conditions.  
  [SimplyDanny](https://github.com/SimplyDanny)
  [#5846](https://github.com/realm/SwiftLint/issues/5846)

* Do not trigger `self_in_property_initialization` rule on `self` in
  key paths expressions.  
  [SimplyDanny](https://github.com/SimplyDanny)
  [#5835](https://github.com/realm/SwiftLint/issues/5835)

* Allow to specify transitive modules to be taken into account by
  `unused_import` rule. This avoids that required imports are removed.  
  [Paul Taykalo](https://github.com/PaulTaykalo)
  [SimplyDanny](https://github.com/SimplyDanny)
  [#5167](https://github.com/realm/SwiftLint/issues/5167)

* Only pass cache path and directory paths to commands that accept these arguments
  in the command plugin.  
  [SimplyDanny](https://github.com/SimplyDanny)
  [#5848](https://github.com/realm/SwiftLint/issues/5848)

* Do not throw deprecation warning if deprecated property is not
  presented in configuration.  
  [chipp](https://github.com/chipp)
  [#5791](https://github.com/realm/SwiftLint/issues/5791)

* The `prefer_type_checking` rule will no longer trigger for non-optional
  type casting (`as`), or for comparisons to optional types.  
  [Martin Redington](https://github.com/mildm8nnered)
  [#5802](https://github.com/realm/SwiftLint/issues/5802)

* Fixes an issue where the `superfluous_disable_command` rule could generate
  false positives for nested disable commands for custom rules.  
  [Martin Redington](https://github.com/mildm8nnered)
  [#5788](https://github.com/realm/SwiftLint/issues/5788)

* Fixes the `--only-rule` command line option, when a default `.swiftlint.yml`
  is absent. Additionally rules specified with `--only-rule` on the command
  line can now be disabled in a child configuration, to allow specific
  directories to be excluded from the rule (or from being auto-corrected by
  the rule), and `--only-rule` can now be specified multiple times
  to run multiple rules.  
  [Martin Redington](https://github.com/mildm8nnered)
  [#5711](https://github.com/realm/SwiftLint/issues/5711)

* Fixes `file_name` rule to match fully-qualified names of nested types.
  Additionally adds a `require_fully_qualified_names` boolean option to enforce
  that file names match nested types only using their fully-qualified name.  
  [fraioli](https://github.com/fraioli)
  [#5840](https://github.com/realm/SwiftLint/issues/5840)

* Fixes an issue where the `vertical_whitespace_between_cases` rule does not
  recognize `@unknown default`.  
  [Jared Grubb](https://github.com/jaredtrubb)
  [#5788](https://github.com/realm/SwiftLint/issues/3511)

## 0.57.0: Squeaky Clean Cycle

### Breaking

* The deprecated `anyobject_protocol` rule has now been removed.  
  [Martin Redington](https://github.com/mildm8nnered)
  [#5769](https://github.com/realm/SwiftLint/issues/5769)

* Revert the part of the `non_optional_string_data_conversion`
  rule that enforces non-failable conversions of `Data` to UTF-8
  `String`. This is due to the fact that the data to be converted
  can be arbitrary and especially doesn't need to represent a valid
  UTF-8-encoded string.  
  [Sam Rayner](https://github.com/samrayner)
  [#5263](https://github.com/realm/SwiftLint/issues/5263)

### Experimental

* None.

### Enhancements

* Add `ignore_multiline_type_headers` and `ignore_multiline_statement_conditions`
  options to `opening_brace` rule to allow opening braces to be on a new line after
  multiline type headers or statement conditions. Rename `allow_multiline_func` to
  `ignore_multiline_function_signatures`.  
  [leonardosrodrigues0](https://github.com/leonardosrodrigues0)
  [#3720](https://github.com/realm/SwiftLint/issues/3720)

* Add new `optional_data_string_conversion` rule to enforce
  failable conversions of `Data` to UTF-8 `String`.  
  [Sam Rayner](https://github.com/samrayner)
  [#5263](https://github.com/realm/SwiftLint/issues/5263)

* The `no_magic_numbers` rule will now ignore violations in
  SwiftUI's `Preview` macro.  
  [Martin Redington](https://github.com/mildm8nnered)
  [#5778](https://github.com/realm/SwiftLint/issues/5778)

### Bug Fixes

* `superfluous_disable_command` violations are now triggered for
  custom rules.  
  [Marcelo Fabri](https://github.com/marcelofabri)
  [Martin Redington](https://github.com/mildm8nnered)
  [SimplyDanny](https://github.com/SimplyDanny)
  [#4754](https://github.com/realm/SwiftLint/issues/4754)

* Trailing comments are now preserved by the `opening_brace` rule when
  rewriting.  
  [Martin Redington](https://github.com/mildm8nnered)
  [#5751](https://github.com/realm/SwiftLint/issues/5751)

## 0.56.2: Heat Pump Dryer

### Breaking

* None.

### Experimental

* None.

### Enhancements

* None.

### Bug Fixes

* Ignore initializers with attributes in `unneeded_synthesized_initializer` rule.  
  [SimplyDanny](https://github.com/SimplyDanny)
  [#5153](https://github.com/realm/SwiftLint/issues/5153)

* Silence `prefer_key_path` rule on macro expansion expressions.  
  [SimplyDanny](https://github.com/SimplyDanny)
  [#5744](https://github.com/realm/SwiftLint/issues/5744)

* Check `if` expressions nested arbitrarily deep in `contrasted_opening_brace` rule.  
  [SimplyDanny](https://github.com/SimplyDanny)
  [#5752](https://github.com/realm/SwiftLint/issues/5752)

* Align left closure brace with associated parent function call in `contrasted_opening_brace` rule.  
  [SimplyDanny](https://github.com/SimplyDanny)
  [#5752](https://github.com/realm/SwiftLint/issues/5752)

* Align left brace of additional trailing closures with right brace of previous trailing closure
  in `contrasted_opening_brace` rule.  
  [SimplyDanny](https://github.com/SimplyDanny)
  [#5752](https://github.com/realm/SwiftLint/issues/5752)

* Trigger on empty closure blocks in `no_empty_block` rule.  
  [SimplyDanny](https://github.com/SimplyDanny)
  [#5762](https://github.com/realm/SwiftLint/issues/5762)

* Silence `unneeded_override` rule on methods and initializers with attributes.  
  [SimplyDanny](https://github.com/SimplyDanny)
  [#5753](https://github.com/realm/SwiftLint/issues/5753)

## 0.56.1: Heat Pump Dryer

### Breaking

* None.

### Experimental

* None.

### Enhancements

* None.

### Bug Fixes

* Let `contrasted_opening_brace` be an opt-in rule.  
  [SimplyDanny](https://github.com/SimplyDanny)

## 0.56.0: Heat Pump Dryer

### Breaking

* The deprecated `--path` and `--in-process-sourcekit` arguments have now been
  removed completely.  
  [Martin Redington](https://github.com/mildm8nnered)
  [SimplyDanny](https://github.com/SimplyDanny)
  [#5614](https://github.com/realm/SwiftLint/issues/5614)

* When SwiftLint corrects violations automatically (`swiftlint lint --fix`)
  it doesn't report the exact location of the fix any longer. The new format
  is `<file-path>: Correcting <rule-name>` without line and column numbers.
  Reason: Correction positions are likely just incorrect, especially when
  multiple rules apply their rewrites. Fixing that is not trivial and likely
  not worth the effort also considering that there haven't been any bug
  reports about wrong correction positions so far.  
  [SimplyDanny](https://github.com/SimplyDanny)

### Experimental

* None.

### Enhancements

* Add new `attribute_name_spacing` rule to enforce no trailing whitespace between
  attribute names and parentheses, ensuring compatibility with Swift 6, where this spacing
  causes compilation errors.  
  [aryamansharda](https://github.com/aryamansharda)
  [#5667](https://github.com/realm/SwiftLint/issues/5667)

* Linting got up to 30% faster due to the praisworthy performance
  improvements done in the [SwiftSyntax](https://github.com/swiftlang/swift-syntax)
  library.

* Rewrite the following rules with SwiftSyntax:
  * `missing_docs`

  [woxtu](https://github.com/woxtu)  
  [SimplyDanny](https://github.com/SimplyDanny)  

* Add new `prefer_key_path` rule that triggers when a trailing closure on a standard
  function call is only hosting a (chained) member access expression since the closure
  can be replaced with a key path argument. Likewise, it triggers on closure arguments.  
  [SimplyDanny](https://github.com/SimplyDanny)

* Adds `baseline` and `write_baseline` configuration file settings, equivalent
  to the `--baseline` and `--write-baseline` command line options.  
  [Martin Redington](https://github.com/mildm8nnered)
  [#5552](https://github.com/realm/SwiftLint/issues/5552)

* Add `no_empty_block` opt-in rule to validate that code blocks are not empty.
  They should at least contain a comment.  
  [Ueeek](https://github.com/Ueeek)
  [#5615](https://github.com/realm/SwiftLint/issues/5615)

* Add new `contrasted_opening_brace` rule that enforces opening
  braces to be on a separate line after the preceding declaration.  
  [SimplyDanny](https://github.com/SimplyDanny)

* Add new `unused_parameter` rule that triggers on function/initializer/subscript
  parameters that are not used inside of the function/initializer/subscript.  
  [SimplyDanny](https://github.com/SimplyDanny)
  [#2120](https://github.com/realm/SwiftLint/issues/2120)

* Support `--target` paths being passed to command plugin by Xcode.  
  [SimplyDanny](https://github.com/SimplyDanny)
  [#5603](https://github.com/realm/SwiftLint/issues/5603)

* Add modified configurations to examples in rule documentation.  
  [SimplyDanny](https://github.com/SimplyDanny)

* Add new option `evaluate_effective_access_control_level` to `missing_docs`
  rule. Setting it to `true` stops the rule from triggering on declarations
  inside of types with lower visibility. These declarations effectively
  have at most the same access level.  
  [SimplyDanny](https://github.com/SimplyDanny)

* Add new `--check-for-updates` command line option for the `lint`, `analyze`,
  and `version` subcommands to check for new versions  of SwiftLint, and an
  equivalent `check_for_updates` configuration file setting.  
  [Martin Redington](https://github.com/mildm8nnered)
  [SimplyDanny](https://github.com/SimplyDanny)
  [Ian Leitch](https://github.com/ileitch)
  [#5613](https://github.com/realm/SwiftLint/issues/5613)

* Add new `--only-rule` command line option for the `lint` and `analyze`,
  subcommands that overrides configuration file rule enablement and
  disablement, in particular to facilitate running `--fix` for single rules
  without having to temporarily edit the configuration file.
  [Martin Redington](https://github.com/mildm8nnered)
  [#5666](https://github.com/realm/SwiftLint/issues/5666)

### Bug Fixes

* Fix a few false positives and negatives by updating the parser to support
  Swift 6 with all its new language constructs.  
  [SimplyDanny](https://github.com/SimplyDanny)

* Stop triggering `mark` rule on "mark" comments in the middle of another
  comment.  
  [SimplyDanny](https://github.com/SimplyDanny)
  [#5592](https://github.com/realm/SwiftLint/issues/5592)

* Don't consider specialized imports with attributes as duplicates in
  `duplicate_imports` rule.  
  [SimplyDanny](https://github.com/SimplyDanny)
  [#5716](https://github.com/realm/SwiftLint/issues/5716)

* Use correct types and relative paths in SARIF reporter output. Generally
  avoid escaping slashes in JSON output as well.  
  [SimplyDanny](https://github.com/SimplyDanny)
  [#5598](https://github.com/realm/SwiftLint/issues/5598)
  [#5599](https://github.com/realm/SwiftLint/issues/5599)

* Keep initializers with attributed parameters in
  `unneeded_synthesized_initializer` rule.  
  [SimplyDanny](https://github.com/SimplyDanny)
  [#5153](https://github.com/realm/SwiftLint/issues/5153)

* Make `vertical_whitespace_between_cases` rule work for
  cases ending with a string literal.  
  [ilendemli](https://github.com/ilendemli)
  [#5612](https://github.com/realm/SwiftLint/issues/5612)

* Ignore access level modifiers restricted to value setting in
  `extension_access_modifier` rule.  
  [SimplyDanny](https://github.com/SimplyDanny)
  [#5623](https://github.com/realm/SwiftLint/issues/5623)

* Fix `baseline compare` incorrectly reporting some violations
  as new, and also now sorts the violations from `baseline compare`
  deterministically.  
  [Martin Redington](https://github.com/mildm8nnered)
  [#5606](https://github.com/realm/SwiftLint/issues/5606)

* Fix rewriting for `implicit_return` rule when violations are
  nested within each other.  
  [Martin Redington](https://github.com/mildm8nnered)
  [#5660](https://github.com/realm/SwiftLint/issues/5660)

* Fix `opening_brace` correction and make sure that disable commands
  are taken into account before applying a fix.  
  [swiftty](https://github.com/swiftty)
  [SimplyDanny](https://github.com/SimplyDanny)
  [#5598](https://github.com/realm/SwiftLint/issues/5598)

* Violations of the `typesafe_array_init` rule will now be correctly
  reported as such, instead of as violations of the `array_init`
  rule.  
  [Martin Redington](https://github.com/mildm8nnered)
  [#5709](https://github.com/realm/SwiftLint/issues/5709)

## 0.55.1: Universal Washing Powder

### Breaking

* None.

### Experimental

* None.

### Enhancements

* Clarify wording of `static_over_final_class` rule's violation message.  
  [SimplyDanny](https://github.com/SimplyDanny)
  [#5570](https://github.com/realm/SwiftLint/issues/5570)

### Bug Fixes

* Fix Bazel build when `bzlmod` is not in use by adding transitive dependencies
  explicitly.  
  [SimplyDanny](https://github.com/SimplyDanny)
  [#5568](https://github.com/realm/SwiftLint/issues/5568)

* Treat condionally activatable variable declarations and initializer as if
  they were always active in `unneeded_synthesized_initializer` rule to avoid
  compilation issues when unexpected items are there after all.  
  [SimplyDanny](https://github.com/SimplyDanny)
  [#5574](https://github.com/realm/SwiftLint/issues/5574)

* Silence `unused_enumerated` rule when `$0` in a closure is explicitly unpacked.  
  [SimplyDanny](https://github.com/SimplyDanny)
  [#5573](https://github.com/realm/SwiftLint/issues/5573)

* Remove redundant initializers in `unneeded_override` rule only when checking
  initializers is actually enabled in the configuration.  
  [SimplyDanny](https://github.com/SimplyDanny)
  [#5571](https://github.com/realm/SwiftLint/issues/5571)

* Respect comments before opening brace in `opening_brace` rule when there is
  one space before the brace after the comment. Everything else is still a
  violation, yet the rewriter will not remove the comment anymore.  
  [SimplyDanny](https://github.com/SimplyDanny)
  [#5578](https://github.com/realm/SwiftLint/issues/5578)

## 0.55.0: Universal Washing Powder

### Breaking

* Rewrite `SwiftLintBuildToolPlugin` using `BUILD_WORKSPACE_DIRECTORY` without relying
  on the `--config` option.  
  [Garric Nahapetian](https://github.com/garricn)

* Introduce SwiftLintCommandPlugin.
  Rename SwiftLintBuildToolPlugin.
  Add Swift Package Manager installation instructions.  
  [garricn](https://github.com/garricn)
  
* Fix Code Climate reporter output by having lower case severity
  values to comply with the Code Climate specification.  
  [waitButY](https://github.com/waitbutY)

* The `superfluous_disable_command` rule will now be enabled for the `analyze`
  command, unless it has been disabled, and will warn about superfluous
  disablement of analyzer rules.  
  [Martin Redington](https://github.com/mildm8nnered)
  [#4792](https://github.com/realm/SwiftLint/issues/4792)

* With the introduction of the `consider_default_literal_types_redundant`
  option to the `redundant_type_annotation` rule, `Bool` literals will no
  longer be considered redundant by default. Set this option to true to
  preserve the previous behavior.  
  [Garric Nahapetian](https://github.com/garricn)

### Experimental

* Add two new options to the `lint` and `analyze` commands: `--write-baseline`
  to save a baseline to disk, and `--baseline` to read a saved baseline and
  use it to filter out detected pre-existing violations. A new `baseline`
  command uses the reporters to print the violations in a baseline.  
  [Martin Redington](https://github.com/mildm8nnered)
  [#5475](https://github.com/realm/SwiftLint/pull/5475)
  [#3421](https://github.com/realm/SwiftLint/pull/3421)

### Enhancements

* Add a reporter that outputs violations in the Static
  Analysis Results Interchange Format (SARIF).  
  [waitButY](https://github.com/waitbutY)

* Ignore absence of a non-initial local config instead of
  falling back to default.  
  [kohtenko](https://github.com/kohtenko)

* Add new option `ignore_typealiases_and_associatedtypes` to
  `nesting` rule. It excludes `typealias` and `associatedtype`
  declarations from the analysis.
  [marunomi](https://github.com/marunomi)
  [#3183](https://github.com/realm/SwiftLint/issues/3183)

* Prevent from compiling `SwiftLint` target when only using `SwiftLintPlugin` on macOS.  
  [Julien Baillon](https://github.com/julien-baillon)
  [#5372](https://github.com/realm/SwiftLint/issues/5372)

* Allow to set the severity of rules (if they have one) in the short form
  `rule_name: warning|error` provided that no other attributes need to be
  configured.  
  [SimplyDanny](https://github.com/SimplyDanny)

* Add new `ignore_one_liners` option to `switch_case_alignment`
  rule to ignore switch statements written in a single line.  
  [tonell-m](https://github.com/tonell-m)
  [#5373](https://github.com/realm/SwiftLint/issues/5373)

* Add new `shorthand_argument` rule that triggers on shorthand arguments
  like `$0`, `$1`, etc. in closures if they are too far away from the
  beginning of the closure. Options allow further cases to always trigger.  
  [SimplyDanny](https://github.com/SimplyDanny)
  [#70](https://github.com/realm/SwiftLint/issues/70)

* Warn when `--fix` comes together with `--strict` or `--lenient` as only `--fix`
  takes effect then.  
  [SimplyDanny](https://github.com/SimplyDanny)
  [#5387](https://github.com/realm/SwiftLint/pull/5387)

* Add new `one_declaration_per_file` rule that allows only a
  single class/struct/enum/protocol declaration per file.
  Extensions are an exception; more than one is allowed.  
  [Muhammad Zeeshan](https://github.com/mzeeshanid)
  [#2802](https://github.com/realm/SwiftLint/issues/2802)

* Add new `ignore_attributes` option to `redundant_type_annotation` rule
  that allows disabling the rule for properties that are marked with at least
  one of the configured attributes.  
  [tonell-m](https://github.com/tonell-m)
  [#5366](https://github.com/realm/SwiftLint/issues/5366)

* Rewrite the following rules with SwiftSyntax:
  * `explicit_acl`
  * `extension_access_modifier`
  * `identifier_name`
  * `let_var_whitespace`
  * `mark`
  * `multiline_literal_brackets`
  * `nesting`
  * `nimble_operator`
  * `opening_brace`
  * `orphaned_doc_comment`
  * `redundant_type_annotation`
  * `trailing_closure`
  * `void_return`

  [SimplyDanny](https://github.com/SimplyDanny)  
  [kishikawakatsumi](https://github.com/kishikawakatsumi)  
  [Marcelo Fabri](https://github.com/marcelofabri)  
  [swiftty](https://github.com/swiftty)  
  [KS1019](https://github.com/KS1019)  
  [tonell-m](https://github.com/tonell-m)

* Print invalid keys when configuration parsing fails.  
  [SimplyDanny](https://github.com/SimplyDanny)
  [#5347](https://github.com/realm/SwiftLint/pull/5347)

* Add new `final_test_case` rule that triggers on non-final test classes.  
  [SimplyDanny](https://github.com/SimplyDanny)

* Make `superfluous_else` rule auto-correctable.  
  [SimplyDanny](https://github.com/SimplyDanny)

* Support other scope-exiting statements `continue`, `break` and `throw` in
  `superfluous_else` rule.  
  [SimplyDanny](https://github.com/SimplyDanny)

* Trigger on `-> ()` return signatures in `return_value_from_void_function`
  rule. Moreover, support automatic fixes for obvious cases.  
  [SimplyDanny](https://github.com/SimplyDanny)

* Refine violation position of `trailing_closure` rule.  
  [SimplyDanny](https://github.com/SimplyDanny)

* Trigger on the declaration keyword (i.e. `let`, `var`, `func`, `subscript`)
  instead of the `static` or `class` keywords in the `explicit_acl` rule.  
  [SimplyDanny](https://github.com/SimplyDanny)

* Allow to configure more operators in `identifier_name` rule. The new option
  is named `additional_operators`. Use it to add more operators to the list
  of default operators known to the rule.  
  [SimplyDanny](https://github.com/SimplyDanny)
  [#1762](https://github.com/realm/SwiftLint/pull/1762)

* Stop triggering `no_magic_numbers` rule on literals used in range
  expressions assigned to variables.  
  [SimplyDanny](https://github.com/SimplyDanny)
  [#5430](https://github.com/realm/SwiftLint/pull/5430)

* Add `affect_initializers` option to allow `unneeded_override` rule
  to affect initializers.  
  [leonardosrodrigues0](https://github.com/leonardosrodrigues0)
  [#5265](https://github.com/realm/SwiftLint/issues/5265)

* Respect scattered disable commands in auto-correction of `duplicate_imports`
  rule.  
  [SimplyDanny](https://github.com/SimplyDanny)
  [#5418](https://github.com/realm/SwiftLint/pull/5418)

* Add new `non_optional_string_data_conversion` rule to enforce
  non-failable conversions of UTF-8 `String` <-> `Data`.  
  [Ben P](https://github.com/ben-p-commits)
  [#5263](https://github.com/realm/SwiftLint/issues/5263)

* Refine violation position of `superfluous_else` rule.  
  [SimplyDanny](https://github.com/SimplyDanny)

* Make `sorted_enum_cases` rule's comparison case-insensitive to
  avoid unexpected ordering.  
  [Oleg Kokhtenko](https://github.com/kohtenko)

* Add `excluded_lines_patterns` to `line_length` to avoid linting lines
  that contain one of the patterns.  
  [kasrababaei](https://github.com/kasrababaei)

* Make `empty_count` auto-correctable.  
  [KS1019](https://github.com/KS1019/)
  
* Make `private_swiftui_state` auto-correctable.  
  [mt00chikin](https://github.com/mt00chikin)

* Make `trailing_closure` correctable.  
  [KS1019](https://github.com/KS1019/)

* Add new `static_over_final_class` rule to prefer `static` over
  `final class` declaration.  
  [phlippieb](https://github.com/phlippieb)
  [#5471](https://github.com/realm/SwiftLint/issues/5471)

* Extends `unused_enumerated` rule to cover closure parameters, to
  detect cases like `list.enumerated().map { idx, _ in idx }` and
  `list.enumerated().map { $1 }`.  
  [Martin Redington](https://github.com/mildm8nnered)
  [#5470](https://github.com/realm/SwiftLint/issues/5470)

* Include `Double`, `Int` and `String` to the exiting redundant type validation
  check of `Bool` in the `redundant_type_annotation` rule. Add
  `consider_default_literal_types_redundant` option supporting `Bool`,
  `Double`, `Int` and `String`. Setting this option to `true` lets the rule
  consider said types in declarations like `let i: Int = 1` or
  `let s: String = ""` as redundant.  
  [Garric Nahapetian](https://github.com/garricn)

* Add new `prefer_type_checking` rule to prefer `a is X` over `a as? X != nil`.  
  [ikelax](https://github.com/ikelax)  
  [mildm8nnered](https://github.com/mildm8nnered)
  [#5295](https://github.com/realm/SwiftLint/issues/5295)

### Bug Fixes

* Invalid keys in a configuration don't lead to the default configuration being
  used anymore. The invalid key will just be reported but otherwise ignored.  
  [SimplyDanny](https://github.com/SimplyDanny)
  [#5565](https://github.com/realm/SwiftLint/issues/5565)

* Fix version comparison algorithm which caused some version-dependent rules to
  misbehave with Swift 5.10.  
  [chandlerwall](https://github.com/chandlerwall)
  [#5517](https://github.com/realm/SwiftLint/issues/5517)

* Silence `discarded_notification_center_observer` rule in closures. Furthermore,
  handle `get` and `set` accessors correctly and consider implicit returns.  
  [SimplyDanny](https://github.com/SimplyDanny)
  [#4801](https://github.com/realm/SwiftLint/pull/4801)

* Fix some false positives in `let_var_whitespace` rule that would happen
  when attributes attached to declarations were spread over multiple lines.  
  [SimplyDanny](https://github.com/SimplyDanny)
  [#4801](https://github.com/realm/SwiftLint/pull/4801)

* Support `private_over_fileprivate` rule for actors.  
  [SimplyDanny](https://github.com/SimplyDanny)
  [#5489](https://github.com/realm/SwiftLint/pull/5489)

* Ensure that declarations referenced only as extended types do not count as
  used by means of the `unused_declaration` rule.  
  [SimplyDanny](https://github.com/SimplyDanny)
  [#5550](https://github.com/realm/SwiftLint/issues/5550)

* Fix some false positives in `multiline_literal_brackets` rule that would
  happen when comments are present.  
  [Marcelo Fabri](https://github.com/marcelofabri)

* Fix some false positives in the `opening_brace` rule.  
  [kishikawakatsumi](https://github.com/kishikawakatsumi)
  [SimplyDanny](https://github.com/SimplyDanny)  
  [#4610](https://github.com/realm/SwiftLint/issues/4610)
  [#5114](https://github.com/realm/SwiftLint/issues/5114)
  [#3470](https://github.com/realm/SwiftLint/issues/3470)
  [#3574](https://github.com/realm/SwiftLint/issues/3574)
  [#2632](https://github.com/realm/SwiftLint/issues/2632)
  [#3476](https://github.com/realm/SwiftLint/issues/3476)
  [#3756](https://github.com/realm/SwiftLint/issues/3756)
  [#3690](https://github.com/realm/SwiftLint/issues/3690)

* Ignore overridden functions with default parameters in the `unneeded_override`
  rule as they might change behavior.  
  [SimplyDanny](https://github.com/SimplyDanny)
  [#5355](https://github.com/realm/SwiftLint/pull/5355)

* Trigger `nsobject_prefer_isequal` and `redundant_self_in_closure` even in case
  the surrounding declaration is nested in an extension.  
  [SimplyDanny](https://github.com/SimplyDanny)

* Fixed false positives for the `no_magic_numbers` rule, when they
  are defined in a tuple like `let (a, b) = (5, 10)` or `let a = (2, 3)`.  
  [Martin Redington](https://github.com/mildm8nnered)
  [#5305](https://github.com/realm/SwiftLint/pull/5305)

* Take array and nested types into account in `redundant_type_annotation` rule.  
  [SimplyDanny](https://github.com/SimplyDanny)
  [#3141](https://github.com/realm/SwiftLint/pull/3141)
  [#3146](https://github.com/realm/SwiftLint/pull/3146)

* Silence `pattern_matching_keywords` rule when an identifier is referenced
  in the argument list of a matching enum case.  
  [SimplyDanny](https://github.com/SimplyDanny)
  [#3852](https://github.com/realm/SwiftLint/pull/3852)

* Don't trigger the `return_value_from_void_function` warning from initializers.  
  [mrbkap](https://github.com/mrbkap)

* Fixes superfluous warnings about configurations for rules that were not
  enabled, when the rules were enabled in a parent configuration.  
  [Martin Redington](https://github.com/mildm8nnered)
  [#4858](https://github.com/realm/SwiftLint/issues/4858)

* Add `all` pseudo-rule for `analyzer_rules` - enables all analyzer rules
  that are not listed in `disabled_rules`.  
  [woxtu](https://github.com/woxtu)
  [Martin Redington](https://github.com/mildm8nnered)
  [#4999](https://github.com/realm/SwiftLint/issues/4999)

* Updates the reasons provided by violations of the `blanket_disable_command`
  to omit language about the end of the file, and to direct users to
  re-enable the rule as soon as possible.  
  [Martin Redington](https://github.com/mildm8nnered)
  [#5450](https://github.com/realm/SwiftLint/issues/5450)

* Add a `--working-directory` command line option, for users who cannot
  otherwise control which directory SwiftLint is run from.  
  [Martin Redington](https://github.com/mildm8nnered)
  [#5424](https://github.com/realm/SwiftLint/issues/5424)

## 0.54.0: Macro-Economic Forces

### Breaking

* SwiftLint now requires Swift 5.9 or higher to build.  
  [SimplyDanny](https://github.com/SimplyDanny)
  [JP Simard](https://github.com/jpsim)

### Experimental

* None.

### Enhancements

* Add `only` configuration option to `todo` rule which allows to specify
  whether the rule shall trigger on `TODO`s, `FIXME`s or both.  
  [gibachan](https://github.com/gibachan)
  [#5233](https://github.com/realm/SwiftLint/pull/5233)

* Make `unneeded_break_in_switch` auto correctable.  
  [KS1019](https://github.com/KS1019/)

* Speed up `closure_parameter_position` rule when there are no violations.  
  [Marcelo Fabri](https://github.com/marcelofabri)

* Rewrite `cyclomatic_complexity` rule using SwiftSyntax.  
  [Marcelo Fabri](https://github.com/marcelofabri)

* Rewrite `redundant_void_return` rule using SwiftSyntax.
  Also include redundant void return clauses for closures in addition to
  functions. This can be disabled by configuring the rule with
  `include_closures: false`.  
  [Marcelo Fabri](https://github.com/marcelofabri)
  [JP Simard](https://github.com/jpsim)

* Rewrite `discouraged_optional_collection` rule using SwiftSyntax, catching
  more violations.  
  [JP Simard](https://github.com/jpsim)

* Rewrite `duplicate_imports` rule using SwiftSyntax.  
  [JP Simard](https://github.com/jpsim)

* Handle `viewIsAppearing` in the `type_contents_order` rule.  
  [u-abyss](https://github.com/u-abyss)
  [#5259](https://github.com/realm/SwiftLint/issues/5259)

* Rewrite `vertical_parameter_alignment_on_call` rule using SwiftSyntax, fixing
  some false positives.  
  [Marcelo Fabri](https://github.com/marcelofabri)
  [#3581](https://github.com/realm/SwiftLint/issues/3581)

* Rewrite `no_grouping_extension` rule using SwiftSyntax.  
  [Marcelo Fabri](https://github.com/marcelofabri)

### Bug Fixes

* Fix false positive in `implicit_getter` rule when using unknown accessors.  
  [kabiroberai](https://github.com/kabiroberai)
  [#5300](https://github.com/realm/SwiftLint/issues/5300)

* Fix correction of `explicit_init` rule by keeping significant trivia.  
  [BB9z](https://github.com/BB9z)
  [#5289](https://github.com/realm/SwiftLint/issues/5289)

* Fix invalid corrections for opaque and existential optionals in
  `syntactic_sugar` rule.  
  [SimplyDanny](https://github.com/SimplyDanny)
  [#5277](https://github.com/realm/SwiftLint/issues/5277)

* Fix false positive in `unused_import` rule that triggered on
  `@_exported` imports which could break downstream modules if removed.  
  [jszumski](https://github.com/jszumski)
  [#5242](https://github.com/realm/SwiftLint/pull/5242)

* Fix false positive in `unused_import` rule when using a constructor
  defined in a transitive module.  
  [jszumski](https://github.com/jszumski)
  [#5246](https://github.com/realm/SwiftLint/pull/5246)

## 0.53.0: Laundry List

### Breaking

* Hide all `Reporter`s from SwiftLint's' public interface.  
  [SimplyDanny](https://github.com/SimplyDanny)

* The options `inlcuded`, `name` and `message` are from now on ignored in the
  configuration for the `private_unit_test` rule. The option `regex` is still
  supported but is deprecated. It's recommended to use the list
  `test_parent_classes` instead which accepts names of parent test classes.  
  [SimplyDanny](https://github.com/SimplyDanny)

* Remove support for disable and enable commands in multiline comments.  
  [Martin Redington](https://github.com/mildm8nnered)
  [#4798](https://github.com/realm/SwiftLint/issues/4798)

### Experimental

* None.

### Enhancements

* Show specific violation message for the `attributes` rule when the option
  `always_on_line_above` or `attributes_with_arguments_always_on_line_above`
  is involved.  
  [chrisngabp](https://github.com/chrisngabp)
  [5103](https://github.com/realm/SwiftLint/issues/5103)

* Rewrite `control_statement` rule using SwiftSyntax.  
  [SimplyDanny](https://github.com/SimplyDanny)

* Add new `non_overridable_class_declaration` rule that triggers on `class`
  function and variable declarations in final classes that are not final
  themselves or private.  
  [SimplyDanny](https://github.com/SimplyDanny)

* The Homebrew formula for SwiftLint now also installs completion scripts for
  Bash, Zsh and fish.  
  [SimplyDanny](https://github.com/SimplyDanny)

* Add new `private_swiftui_state` opt-in rule to encourage setting
  SwiftUI `@State` and `@StateObject` properties to private.  
  [mt00chikin](https://github.com/mt00chikin)
  [#3173](https://github.com/realm/SwiftLint/issues/3173)

* The `implicit_return` rule now supports the kinds `subscript` and
  `initializer` in the `included` configuration list.  
  [SimplyDanny](https://github.com/SimplyDanny)

* Add `unneeded_override` rule to remove function overrides that only
  call super.  
  [keith](https://github.com/keith)
  [5139](https://github.com/realm/SwiftLint/pull/5139)

* Show a rule's active YAML configuration in output of
  `swiftlint rules <rule>`.  
  [SimplyDanny](https://github.com/SimplyDanny)

* Add `invokeTest()` to `overridden_super_call` defaults.  
  [DylanBettermannDD](https://github.com/DylanBettermannDD)

* Add `--config-only` option to `rules` command allowing to print only the YAML
  configuration of a single or all rules.  
  [SimplyDanny](https://github.com/SimplyDanny)

* Add `--default-config` option to `rules` command allowing to use default
  values for configurations being printed for a single rule or all rules.  
  [SimplyDanny](https://github.com/SimplyDanny)

* Add `include_bare_init` option to the `explicit_init` rule. `include_bare_init`
  encourages using named constructors over `.init()` and type inference.  
  [Martin Redington](https://github.com/mildm8nnered)
  [#5203](https://github.com/realm/SwiftLint/issues/5203)

* Improved the reported location and reasons provided for issues
  detected by the `invalid_swiftlint_command` rule.  
  [Martin Redington](https://github.com/mildm8nnered)
  [#5204](https://github.com/realm/SwiftLint/issues/5204)

* 100 is no longer considered to be a magic number by the `no_magic_numbers`
  rule.  
  [Martin Redington](https://github.com/mildm8nnered)
  [#5215](https://github.com/realm/SwiftLint/issues/5215)

* Adds a `strict` configuration file setting, equivalent to the `--strict`
  command line option.  
  [Martin Redington](https://github.com/mildm8nnered)
  [#5226](https://github.com/realm/SwiftLint/issues/5226)

* Extend `implicitly_unwrapped_optional` rule with the new mode
  `weak_except_iboutlets` that only checks `weak` variables.  
  [Ricky Tan](https://github.com/rickytan)

### Bug Fixes

* Respect grapheme clusters in counting the number of characters in the `collection_alignment` rule.  
  [kishikawakatsumi](https://github.com/kishikawakatsumi)
  [#4837](https://github.com/realm/SwiftLint/issues/4837)

* Fix false positive in `control_statement` rule that triggered on conditions
  with trailing closures where parentheses are recommended by the compiler.  
  [SimplyDanny](https://github.com/SimplyDanny)
  [#5135](https://github.com/realm/SwiftLint/issues/5135)

* Fix runtime error when an excluded directory does not exist.  
  [SimplyDanny](https://github.com/SimplyDanny)
  [#5078](https://github.com/realm/SwiftLint/issues/5078)

* Support `switch` expressions used in expression contexts in
  `switch_case_alignment` rule.  
  [SimplyDanny](https://github.com/SimplyDanny)
  [#5191](https://github.com/realm/SwiftLint/issues/5191)
  [#5227](https://github.com/realm/SwiftLint/issues/5272)
  [#5080](https://github.com/realm/SwiftLint/issues/5080)

* Fix bug in `prefer_self_in_static_references` rule that triggered on
  initializers of computed properties in classes when the property had an
  accessor block.  
  [SimplyDanny](https://github.com/SimplyDanny)
  [#5118](https://github.com/realm/SwiftLint/issues/5118)

* Document `exclude_ranges` option for `number_separator` rule.  
  [SimplyDanny](https://github.com/SimplyDanny)

* Rewrite `implicit_return` rule with SwiftSyntax fixing a few false positives
  and false negatives in the process.  
  [SimplyDanny](https://github.com/SimplyDanny)
  [#5161](https://github.com/realm/SwiftLint/issues/5161)

* Make sure `severity` is configurable for `type_contents_order` rule.  
  [SimplyDanny](https://github.com/SimplyDanny)

* Bazel: Mark `rules_xcodeproj` as a development dependency.  
  [Thi Doãn](https://github.com/thii)
  [JP Simard](https://github.com/jpsim)
  [#4737](https://github.com/realm/SwiftLint/issues/4737)

* Fix false negatives for the `unneeded_synthesized_initializer` rule
  for nested structs in classes.  
  [Martin Redington](https://github.com/mildm8nnered)
  [#5120](https://github.com/realm/SwiftLint/issues/5120)

* Fix some unexpected rule enablement interactions between parent and
  child configurations.  
  [Martin Redington](https://github.com/mildm8nnered)
  [#4876](https://github.com/realm/SwiftLint/issues/4876)

* The `no_magic_numbers` rule will not trigger for violations in an
  extension, if the extended class inherits from one of the specified
  `test_parent_classes`, as long as the class declaration and the
  extension are in the same source file.  
  [Martin Redington](https://github.com/mildm8nnered)
  [#5137](https://github.com/realm/SwiftLint/issues/5137)

* Fix false positive in the `ns_number_init_as_function_reference` rule
  when calling `NSNumber.init(value:)` directly.  
  [Marcelo Fabri](https://github.com/marcelofabri)
  [#5172](https://github.com/realm/SwiftLint/issues/5172)

* The `no_magic_numbers` rule will not trigger for bitwise shift
  operations.  
  [Martin Redington](https://github.com/mildm8nnered)
  [#5171](https://github.com/realm/SwiftLint/issues/5171)

* The `accessibility_label_for_image` rule will no longer ignore the
  `Image(systemName:)` constructor, as many system images do not
  have good accessibility labels.  
  [Martin Redington](https://github.com/mildm8nnered)
  [#5165](https://github.com/realm/SwiftLint/issues/5165)

* Fix false positives for `superfluous_disable_command` rule.  
  [Martin Redington](https://github.com/mildm8nnered)
  [#4798](https://github.com/realm/SwiftLint/issues/4798)

* Fix false positive in the `test_case_accessibility` rule.  
  [gibachan](https://github.com/gibachan)
  [#5211](https://github.com/realm/SwiftLint/issues/5211)

## 0.52.4: Lid Switch

### Breaking

* None.

### Experimental

* None.

### Enhancements

* Handle static `spec` methods in `quick_discouraged_call` rule. The method
  type changed from an instance method to a class method in Quick 7.  
  [SimplyDanny](https://github.com/SimplyDanny)
  [#5072](https://github.com/realm/SwiftLint/issues/5072)

* Prettify the rule configuration presentation on the command line as well as
  on the website.  
  [SimplyDanny](https://github.com/SimplyDanny)

### Bug Fixes

* Fix false positives for the `unneeded_synthesized_initializer` rule, when
  no argument initializers had side-effects.  
  [Martin Redington](https://github.com/mildm8nnered)
  [#5075](https://github.com/realm/SwiftLint/issues/5075)

* Ignore `switch` expressions assigned to variables in `switch_case_alignment`
  rule.  
  [SimplyDanny](https://github.com/SimplyDanny)
  [#5080](https://github.com/realm/SwiftLint/issues/5080)

* Fix auto-correction for the `direct_return` rule, when statements have
  trailing comments.  
  [Martin Redington](https://github.com/mildm8nnered)
  [#5081](https://github.com/realm/SwiftLint/issues/5081)

* Fix false positives for the `private_subject` rule when creating subjects
  inside initializers.  
  [kasrababaei](https://github.com/kasrababaei)

* Fix false positive for `prefer_self_in_static_references` when a class
  inherits from another class with generic types.  
  [kasrababaei](https://github.com/kasrababaei)

## 0.52.3: Duplicate Hampers

### Breaking

* None.

### Experimental

* None.

### Enhancements

* Make severity for unallowed symbols configurable. The option name is
  `unallowed_symbols_severity`. It accepts the two values `warning` and `error`
  (default) as usual.  
  [SimplyDanny](https://github.com/SimplyDanny)

* Mention a rule's identifier in the console message that is printed when the
  rule's associated configuration entry contains invalid values.  
  [SimplyDanny](https://github.com/SimplyDanny)

* Silence `xct_specific_matcher` rule on "one argument asserts" if there are
  potential types or tuples involved in the comparison as types and tuples do
  not conform to `Equatable`.  
  [SimplyDanny](https://github.com/SimplyDanny)
  [#4990](https://github.com/realm/SwiftLint/issues/4990)

* Add `grouping` option to the `sorted_imports` rule allowing
  to sort groups of imports defined by their preceding attributes
  (e.g. `@testable`, `@_exported`, ...).  
  [hiltonc](https://github.com/hiltonc)

* Add new `--silence-deprecation-warnings` flag that silences deprecation
  warnings that would otherwise be printed to the console.  
  [SimplyDanny](https://github.com/SimplyDanny)
  [#4989](https://github.com/realm/SwiftLint/issues/4989)

* Do not trigger `redundant_self_in_closure` rule when another idenfier `x` in
  scope shadows the field accessed by `self.x` to avoid semantical changes.  
  [SimplyDanny](https://github.com/SimplyDanny)
  [#5010](https://github.com/realm/SwiftLint/issues/5010)

* Rewrite `todo` rule with SwiftSyntax.  
  [woxtu](https://github.com/woxtu)

* Adds an `unneeded_synthesized_initializer` rule, based on
  `swift-format`'s `UseSynthesizedInitializer` rule, which warns
  when a defined default or memberwise initializer would have been
  automatically synthesized.  
  [Martin Redington](https://github.com/mildm8nnered)

### Bug Fixes

* The option `validates_start_with_lowercase` can now be disabled by setting it
  to `off`.  
  [SimplyDanny](https://github.com/SimplyDanny)
  [#5036](https://github.com/realm/SwiftLint/issues/5036)

* Do not trigger `prefer_self_in_static_references` rule on `typealias`
  declarations in classes.  
  [SimplyDanny](https://github.com/SimplyDanny)
  [#5009](https://github.com/realm/SwiftLint/issues/5009)

* Do not trigger `prefer_self_in_static_references` rule on collection types in
  classes, but on initializers like `[C]()` in all types.  
  [SimplyDanny](https://github.com/SimplyDanny)
  [#5042](https://github.com/realm/SwiftLint/issues/5042)

* Fix false positives on `redundant_objc_attribute` rule for enums
  and private members.  
  [Martin Redington](https://github.com/mildm8nnered)
  [#4633](https://github.com/realm/SwiftLint/issues/4633)

* Fix autocorrect for `CGIntersectionRect` in `legacy_cggeometry_functions`
  rule.  
  [Haoocen](https://github.com/Haoocen)
  [#5023](https://github.com/realm/SwiftLint/pull/5023)

* Fix false positives on `sorted_first_last` rule when `first`/`last` have
  a predicate.  
  [woxtu](https://github.com/woxtu)
  [#3023](https://github.com/realm/SwiftLint/issues/3023)

* Work around dyld warning about duplicate SwiftSyntax classes with Xcode 15
  betas.  
  [keith](https://github.com/keith)
  [JP Simard](https://github.com/jpsim)
  [#4782](https://github.com/realm/SwiftLint/issues/4782)

## 0.52.2: Crisper Clearer Pleats

### Breaking

* None.

### Experimental

* None.

### Enhancements

* Exclude simple assignments of the form `self.x = x` from being reported by
  the `redundant_self_in_closure` rule.  
  [SimplyDanny](https://github.com/SimplyDanny)
  [#4988](https://github.com/realm/SwiftLint/issues/4988)

### Bug Fixes

* Make `unhandled_throwing_task` opt-in instead of enabled by default. The rule
  is still prone to false positives at this point, so this makes enabling the
  rule a conscious decision by end-users.  
  [JP Simard](https://github.com/jpsim)
  [#4987](https://github.com/realm/SwiftLint/issues/4987)

* Fix `unhandled_throwing_task` false positives when the `Task` is returned or
  where the throwing code is handled in a `Result` initializer.  
  [JP Simard](https://github.com/jpsim)
  [#4987](https://github.com/realm/SwiftLint/issues/4987)

## 0.52.1: Crisp Clear Pleats

### Breaking

* None.

### Experimental

* None.

### Enhancements

* None.

### Bug Fixes

* Let the `validates_start_with_lowercase` option in name configurations
  expect a severity (warning or error). Not setting it disables the check.
  Boolean values are now deprecated. A `true` value enables the check as an
  error for the time being to keep the previous behavior.  
  [SimplyDanny](https://github.com/SimplyDanny)
  [#2180](https://github.com/realm/SwiftLint/issues/2180)

* Fixed a false positive in `unhandled_throwing_task`.  
  [kylebshr](https://github.com/kylebshr)
  [#4984](https://github.com/realm/SwiftLint/issues/4984)

* Fix Bazel release tarball for compiling on macOS.  
  [JP Simard](https://github.com/jpsim)
  [#4985](https://github.com/realm/SwiftLint/issues/4985)

## 0.52.0: Crisp Clear Pleats

### Breaking

* The `attributes` rule now expects attributes with arguments to be placed
  on their own line above the declaration they are supposed to influence.
  This applies to attributes with any kinds of arguments including single
  key path arguments which were previously handled in a different way. This
  behavior can be turned off by setting `attributes_with_arguments_always_on_line_above`
  to `false.  
  [SimplyDanny](https://github.com/SimplyDanny)
  [#4843](https://github.com/realm/SwiftLint/issues/4843)

* The internal module structure for SwiftLint has changed to split the
  monolithic `SwiftLintFramework` into new `SwiftLintCore` for core linter
  infrastructure, `SwiftLintBuiltInRules` for built-in rules and
  `SwiftLintExtraRules` to add your own native rules to SwiftLint.  
  [JP Simard](https://github.com/jpsim)

### Experimental

* None.

### Enhancements

* Add new `superfluous_else` rule that triggers on `if`-statements when an
  attached `else`-block can be removed, because all branches of the previous
  `if`-block(s) would certainly exit the current scope already.  
  [SimplyDanny](https://github.com/SimplyDanny)

* Add `sorted_enum_cases` rule which warns when enum cases are not sorted.  
  [kimdv](https://github.com/kimdv)

* Add new `redundant_self_in_closure` rule that triggers in closures on
  explicitly used `self` when it's actually not needed due to:
  * Strongly captured `self` (`{ [self] in ... }`)
  * Closure used in a struct declaration (`self` can always be omitted)
  * Anonymous closures that are directly called (`{ ... }()`) as they are
    definitly not escaping
  * Weakly captured `self` with explicit unwrapping

  [SimplyDanny](https://github.com/SimplyDanny)
  [#59](https://github.com/realm/SwiftLint/issues/59)

* Extend `xct_specific_matcher` rule to check for boolean asserts on (un)equal
  comparisons. The rule can be configured with the matchers that should trigger
  rule violations. By default, all matchers trigger, but that can be limited to
  just `one-argument-asserts` or `two-argument-asserts`.  
  [SimplyDanny](https://github.com/SimplyDanny)
  [JP Simard](https://github.com/jpsim)
  [#3726](https://github.com/realm/SwiftLint/issues/3726)

* Trigger `prefer_self_in_static_references` rule on more type references.  
  [SimplyDanny](https://github.com/SimplyDanny)

* Adds a new `reporters` command, to improve discoverability of reporters.  
  [Martin Redington](https://github.com/mildm8nnered)
  [#4819](https://github.com/realm/SwiftLint/issues/4819)

* Adds `test_parent_classes` option to the `no_magic_numbers` rule.
  Violations within test classes will now be ignored by default.  
  [Martin Redington](https://github.com/mildm8nnered)
  [#4896](https://github.com/realm/SwiftLint/issues/4896)

* Stop enforcing calls to super from the override functions `setUp()`,
  `tearDown()`, `setUpWithError()`, and `tearDownWithError()` in `XCTestCase`
  subclasses.  
  [AndrewDMontgomery](https://github.com/andrewdmontgomery)
  [#4875](https://github.com/realm/SwiftLint/pull/4875)

* Prepend `warning:` to error messages so that they show in Xcode.  
  [whiteio](https://github.com/whiteio)
  [#4923](https://github.com/realm/SwiftLint/issues/4923)

* The `attributes` rule received a new boolean option
  `attributes_with_arguments_always_on_line_above` which is `true` by default.
  Setting it to `false` ensures that attributes with arguments like
  `@Persisted(primaryKey: true)` don't violate the rule if they are on the same
  line with the variable declaration.  
  [SimplyDanny](https://github.com/SimplyDanny)
  [#4843](https://github.com/realm/SwiftLint/issues/4843)

* Add new `unhandled_throwing_task` rule that triggers when a Task with an
  implicit error type has unhandled trys or errors thrown inside its body.
  This results in errors being silently discarded, which may be unexpected.
  See [this forum thread](https://forums.swift.org/t/56066) for more details.  
  [kylebshr](https://github.com/kylebshr)

### Bug Fixes

* Fix `lower_acl_than_parent` rule rewriter by preserving leading whitespace.  
  [SimplyDanny](https://github.com/SimplyDanny)
  [#4860](https://github.com/realm/SwiftLint/issues/4860)

* Ignore block comments in `let_var_whitespace` rule.  
  [SimplyDanny](https://github.com/SimplyDanny)
  [#4871](https://github.com/realm/SwiftLint/issues/4871)

* Fix false positives in `indentation_width` rule.  
  [Sven Münnich](https://github.com/svenmuennich)

* Do not trigger `reduce_boolean` on `reduce` methods with a first named
  argument that is different from `into`.  
  [SimplyDanny](https://github.com/SimplyDanny)
  [#4894](https://github.com/realm/SwiftLint/issues/4894)

* Work around dyld warning about duplicate SwiftSyntax classes.  
  [keith](https://github.com/keith)
  [#4782](https://github.com/realm/SwiftLint/issues/4782)

* Improve lint times of SwiftLintPlugin by moving the
  `excludedPaths(fileManager:)` operation out of the linting iterations.  
  [andyyhope](https://github.com/andyyhope)
  [#4844](https://github.com/realm/SwiftLint/issues/4844)

## 0.51.0: bzllint

### Breaking

* Deprecate the `unused_capture_list` rule in favor of the Swift compiler
  warning. At the same time, make it an opt-in rule.  
  [Cyberbeni](https://github.com/Cyberbeni)
  [#4656](https://github.com/realm/SwiftLint/issues/4656)

* Deprecate the `inert_defer` rule in favor of the Swift compiler warning.
  At the same time, make it an opt-in rule.  
  [SimplyDanny](https://github.com/SimplyDanny)
  [#4615](https://github.com/realm/SwiftLint/issues/4615)

* Interpret strings in `excluded` option of `identifier_name`,
  `type_name` and `generic_type_name` rules as regular expression. Existing
  configurations should remain working without notice as long as they don't
  contain characters that must be escaped in regular expression.  
  [Moly](https://github.com/kyounh12)
  [#4655](https://github.com/realm/SwiftLint/pull/4655)

### Experimental

* None.

### Enhancements

* Add `duplicate_conditions` rule which warns when a condition is duplicated
  in separate branches of the same branching statement (if-else, or switch).  
  [1in1](https://github.com/1in1)
  [#4666](https://github.com/realm/SwiftLint/issues/4666)

* Add local links to rule descriptions to every rule listed
  in `Rule Directory.md`.  
  [kattouf](https://github.com/kattouf)

* Make forceExclude work with directly specified files.  
  [jimmya](https://github.com/jimmya)
  [#4609](https://github.com/realm/SwiftLint/issues/4609)

* Adds `all` pseudo-rule for `opt_in_rules` - enables all opt in rules
  that are not listed in `disabled_rules`.  
  [Martin Redington](https://github.com/mildm8nnered)
  [#4540](https://github.com/realm/SwiftLint/issues/4540)

* Separate analyzer rules as an independent section in the rule directory of
  the reference.  
  [Ethan Wong](https://github.com/GetToSet)
  [#4664](https://github.com/realm/SwiftLint/pull/4664)

* Add rule identifier to output of Emoji reporter.  
  [SimplyDanny](https://github.com/SimplyDanny)
  [#4707](https://github.com/realm/SwiftLint/issues/4707)

* Add new `direct_return` rule that triggers on `return` statements returning
  variables that have been declared in the statement before only.  
  [SimplyDanny](https://github.com/SimplyDanny)

* Add `period_spacing` opt-in rule that checks periods are not followed
  by 2 or more spaces in comments.  
  [Julioacarrettoni](https://github.com/Julioacarrettoni)
  [#4624](https://github.com/realm/SwiftLint/pull/4624)

* Allow to pass a rule identifier to the `swiftlint docs` command to open its
  specific documentation website, e.g. `swiftlint docs for_where`.  
  [SimplyDanny](https://github.com/SimplyDanny)
  [#4707](https://github.com/realm/SwiftLint/issues/4707)

* Allow new Quick APIs `aroundEach` and `justBeforeEach` for
  `quick_discouraged_call`.  
  [David Steinacher](https://github.com/stonko1994)
  [#4626](https://github.com/realm/SwiftLint/issues/4626)

* Add `relative-path` reporter to generate reports with relative file paths.  
  [Roya1v](https://github.com/roya1v)
  [#4660](https://github.com/realm/SwiftLint/issues/4660)

* Let `number_separator` rule trigger on misplaced separators, e.g. `10_00`.  
  [SimplyDanny](https://github.com/SimplyDanny)
  [#4637](https://github.com/realm/SwiftLint/issues/4637)

* Rewrite `multiline_arguments` rule using SwiftSyntax, ignoring trailing
  closures.  
  [Marcelo Fabri](https://github.com/marcelofabri)
  [#3399](https://github.com/realm/SwiftLint/issues/3399)
  [#3605](https://github.com/realm/SwiftLint/issues/3605)

* Speed up linting by up to 6% updating to use a newer version of
  `SwiftSyntax`.  
  [JP Simard](https://github.com/jpsim)

* Catch more valid `legacy_multiple` violations.  
  [JP Simard](https://github.com/jpsim)

* Catch more valid `no_magic_numbers` violations.  
  [JP Simard](https://github.com/jpsim)

* Add `blanket_disable_command` rule that checks whether
  rules are re-enabled after being disabled.  
  [Martin Redington](https://github.com/mildm8nnered)
  [#4731](https://github.com/realm/SwiftLint/pull/4731)

* Add `invalid_swiftlint_command` rule that validates
  `// swiftlint:enable` and `disable` commands.  
  [Martin Redington](https://github.com/mildm8nnered)
  [#4546](https://github.com/realm/SwiftLint/pull/4546)

* Improve `identifier_name` documentation.  
  [Martin Redington](https://github.com/mildm8nnered)
  [#4767](https://github.com/realm/SwiftLint/issues/4767)

* Adds `include_multiline_strings` option to `indentation_width` rule.  
  [Martin Redington](https://github.com/mildm8nnered)
  [#4248](https://github.com/realm/SwiftLint/issues/4248)

* Adds a new `summary` reporter, that displays the number of violations
  of each rule in a text table.  
  [Martin Redington](https://github.com/mildm8nnered)

### Bug Fixes

* Report violations in all `<scope>_length` rules when the error threshold is
  smaller than the warning threshold.  
  [SimplyDanny](https://github.com/SimplyDanny)
  [#4645](https://github.com/realm/SwiftLint/issues/4645)

* Consider custom attributes in `attributes` rule.  
  [SimplyDanny](https://github.com/SimplyDanny)
  [#4599](https://github.com/realm/SwiftLint/issues/4599)

* Fix whitespaces issue in auto-fix of `redundant_optional_initialization`
  rule when multiple variable declaration are involved.  
  [SimplyDanny](https://github.com/SimplyDanny)
  [#4794](https://github.com/realm/SwiftLint/issues/4794)

* Stop triggering `strict_fileprivate` rule on symbols implementing a protocol
  in the same file.  
  [SimplyDanny](https://github.com/SimplyDanny)
  [#4692](https://github.com/realm/SwiftLint/issues/4692)

* Fix false positives on `private_subject` rule when using
  subjects inside functions.  
  [Marcelo Fabri](https://github.com/marcelofabri)
  [#4643](https://github.com/realm/SwiftLint/issues/4643)

* Fix for compiler directives masking subsequent `opening_brace`
  violations.  
  [Martin Redington](https://github.com/mildm8nnered)
  [#3712](https://github.com/realm/SwiftLint/issues/3712)

* Rewrite `explicit_type_interface` rule with SwiftSyntax fixing a
  false-positive in if-case-let statements.  
  [SimplyDanny](https://github.com/SimplyDanny)
  [#4548](https://github.com/realm/SwiftLint/issues/4548)

* Stop triggering `unused_capture_list` on captured variable that is only
  referenced by a shorthand optional binding (`if let capturedVar { ... }`).  
  [SimplyDanny](https://github.com/SimplyDanny)
  [#4804](https://github.com/realm/SwiftLint/issues/4804)

* Ensure that negative literals in initializers do not trigger
  `no_magic_numbers` rule.  
  [SimplyDanny](https://github.com/SimplyDanny)
  [#4677](https://github.com/realm/SwiftLint/issues/4677)

* Fix caching of `indentation_width` rule.  
  [SimplyDanny](https://github.com/SimplyDanny)
  [#4121](https://github.com/realm/SwiftLint/issues/4121)

* Updated JUnit reporter to output error count and warning count.  
  [patricks](https://github.com/patricks)
  [#4725](https://github.com/realm/SwiftLint/pull/4725)

* Fix correction on `lower_acl_than_parent` rule for `open` declarations.  
  [Marcelo Fabri](https://github.com/marcelofabri)
  [#4753](https://github.com/realm/SwiftLint/issues/4753)

* Fix `void_return` rule to support async and async throws functions.  
  [Mathias Schreck](https://github.com/lo1tuma)
  [#4772](https://github.com/realm/SwiftLint/issues/4772)

* Fix false positives in `attributes` rule when using property wrappers
  with keypath arguments.  
  [JP Simard](https://github.com/jpsim)

* Fix for `superfluous_disable_command` not being completely disabled
  by `disable` commands.  
  [Martin Redington](https://github.com/mildm8nnered)
  [#4788](https://github.com/realm/SwiftLint/issues/4788)

* Fixed correction for `trailing_comma` rule wrongly removing trailing
  comments.  
  [Martin Redington](https://github.com/mildm8nnered)
  [#4814](https://github.com/realm/SwiftLint/issues/4814)

## 0.50.3: Bundle of Towels

### Breaking

* None.

### Experimental

* None.

### Enhancements

* The `SwiftLintPlugin` SwiftPM plugin now uses a prebuilt binary on
  macOS.  
  [Tony Arnold](https://github.com/tonyarnold)
  [JP Simard](https://github.com/jpsim)
  [#4558](https://github.com/realm/SwiftLint/issues/4558)

* Don't trigger `shorthand_operator` violations inside a shorthand
  operator function declaration.  
  [Marcelo Fabri](https://github.com/marcelofabri)
  [#4611](https://github.com/realm/SwiftLint/issues/4611)

* The `balanced_xctest_lifecycle`, `single_test_class`,
  `empty_xctest_method` and `test_case_accessibility` rules will now be
  applied to subclasses of `QuickSpec`, as well as `XCTestCase`, by
  default.  
  [Martin Redington](https://github.com/mildm8nnered)

* Add `test_parent_classes` option to `balanced_xctest_lifecycle`,
  `single_test_class` and `empty_xctest_method` rules.  
  [Martin Redington](https://github.com/mildm8nnered)
  [#4200](https://github.com/realm/SwiftLint/issues/4200)

* Show warnings in the console for Analyzer rules that are listed in the
  `opt_in_rules` configuration section.  
  [SimplyDanny](https://github.com/SimplyDanny)
  [#4612](https://github.com/realm/SwiftLint/issues/4612)

### Bug Fixes

* Fix configuration parsing error in `unused_declaration` rule.  
  [SimplyDanny](https://github.com/SimplyDanny)
  [#4612](https://github.com/realm/SwiftLint/issues/4612)

* Skip `defer` statements being last in an `#if` block if the `#if`
  statement is not itself the last statement in a block.  
  [SimplyDanny](https://github.com/SimplyDanny)
  [#4615](https://github.com/realm/SwiftLint/issues/4615)

* Fix false positives in `empty_enum_arguments` when the called
  expression is an identifier or an init call.  
  [Steffen Matthischke](https://github.com/heeaad)
  [#4597](https://github.com/realm/SwiftLint/issues/4597)

* Fix correction issue in `comma` when there was too much whitespace
  following the comma.  
  [JP Simard](https://github.com/jpsim)

## 0.50.1: Artisanal Clothes Pegs Fixup Edition

### Breaking

* None.

### Experimental

* None.

### Enhancements

* Moved the validation of doc comments in local scopes out of
  `orphaned_doc_comment` and into a new opt-in `local_doc_comment` rule.  
  [JP Simard](https://github.com/jpsim)
  [#4573](https://github.com/realm/SwiftLint/issues/4573)

* SwiftLint's Swift Package Build Tool Plugin will now only scan files
  in the target being built.  
  [Tony Arnold](https://github.com/tonyarnold)
  [#4406](https://github.com/realm/SwiftLint/pull/4406)

### Bug Fixes

* Fix building with `swift build -c release`.  
  [JP Simard](https://github.com/jpsim)
  [#4559](https://github.com/realm/SwiftLint/issues/4559)
  [#4560](https://github.com/realm/SwiftLint/issues/4560)

* Fix false positives in `lower_acl_than_parent` when the nominal parent
  is an extension.  
  [Steffen Matthischke](https://github.com/heeaad)
  [#4564](https://github.com/realm/SwiftLint/issues/4564)

* Fix `minimum_fraction_length` handling in `number_separator`.  
  [JP Simard](https://github.com/jpsim)
  [#4576](https://github.com/realm/SwiftLint/issues/4576)

* Fix false positives in `closure_spacing`.  
  [JP Simard](https://github.com/jpsim)
  [#4565](https://github.com/realm/SwiftLint/issues/4565)
  [#4582](https://github.com/realm/SwiftLint/issues/4582)

* Fix line count calculation for multiline string literals.  
  [JP Simard](https://github.com/jpsim)
  [#4585](https://github.com/realm/SwiftLint/issues/4585)

* Fix false positives in `unused_closure_parameter` when using
  identifiers with backticks.  
  [JP Simard](https://github.com/jpsim)
  [#4588](https://github.com/realm/SwiftLint/issues/4588)

* Fix `type_name` regression where names with backticks would trigger
  violations.  
  [JP Simard](https://github.com/jpsim)
  [#4571](https://github.com/realm/SwiftLint/issues/4571)

## 0.50.0: Artisanal Clothes Pegs

### Breaking

* SwiftLint now requires Swift 5.7 or higher to build.  
  [JP Simard](https://github.com/jpsim)

* Exclude `weak_delegate` rule from autocorrection due to behavioral changes
  leading to potential undefined behavior or bugs.  
  [SimplyDanny](https://github.com/SimplyDanny)
  [#3577](https://github.com/realm/SwiftLint/issues/3577)

* The `anyobject_protocol` rule is now deprecated and will be completely removed
  in a future release because it is now handled by the Swift compiler.  
  [JP Simard](https://github.com/jpsim)

* Built-in SwiftLint rules are no longer marked as `public` in
  SwiftLintFramework. This only impacts the programmatic API for the
  SwiftLintFramework module.  
  [JP Simard](https://github.com/jpsim)

### Experimental

* None.

### Enhancements

* SwiftSyntax libraries have been updated from the previous 5.6 release and now
  use the new parser written in Swift.
  Swift 5.7+ features should now be parsed more accurately.
  We've also measured an improvement in lint times of up to 15%.
  This should also fix some deployment issues where the exact version of the
  internal SwiftSyntax parser needed to be available.
  If you notice any unexpected changes to lint results, please file an issue on
  the SwiftLint issue tracker. We can look into it and if it's a SwiftSyntax
  parser regression we can re-file it upstream.  
  [JP Simard](https://github.com/jpsim)
  [#4031](https://github.com/realm/SwiftLint/issues/4031)

* Rewrite some rules with SwiftSyntax, fixing some false positives and catching
  more violations:
  * `anonymous_argument_in_multiline_closure`
  * `array_init`
  * `attributes`
  * `balanced_xctest_lifecycle`
  * `block_based_kvo`
  * `class_delegate_protocol`
  * `closing_brace`
  * `closure_body_length`
  * `closure_parameter_position`
  * `collection_alignment`
  * `comment_spacing`
  * `computed_accessors_order`
  * `conditional_returns_on_newline`
  * `contains_over_filter_count`
  * `contains_over_filter_is_empty`
  * `contains_over_first_not_nil`
  * `contains_over_range_nil_comparison`
  * `convenience_type`
  * `deployment_target`
  * `discarded_notification_center_observer`
  * `discouraged_assert`
  * `discouraged_direct_init`
  * `discouraged_none_name`
  * `discouraged_object_literal`
  * `discouraged_optional_boolean`
  * `duplicate_enum_cases`
  * `duplicated_key_in_dictionary_literal`
  * `dynamic_inline`
  * `empty_collection_literal`
  * `empty_count`
  * `empty_enum_arguments`
  * `empty_parameters`
  * `empty_parentheses_with_trailing_closure`
  * `empty_string`
  * `enum_case_associated_values_count`
  * `explicit_enum_raw_value`
  * `explicit_init`
  * `explicit_top_level_acl`
  * `fallthrough`
  * `file_name`
  * `first_where`
  * `flatmap_over_map_reduce`
  * `for_where`
  * `force_try`
  * `force_unwrapping`
  * `function_body_length`
  * `function_default_parameter_at_end`
  * `function_parameter_count`
  * `generic_type_name`
  * `ibinspectable_in_extension`
  * `identical_operands`
  * `implicit_getter`
  * `implicitly_unwrapped_optional`
  * `inclusive_language`
  * `inert_defer`
  * `is_disjoint`
  * `joined_default_parameter`
  * `large_tuple`
  * `last_where`
  * `legacy_cggeometry_functions`
  * `legacy_constant`
  * `legacy_constructor`
  * `legacy_hashing`
  * `legacy_multiple`
  * `legacy_nsgeometry_functions`
  * `legacy_objc_type`
  * `legacy_random`
  * `lower_acl_than_parent`
  * `multiline_arguments_brackets`
  * `multiline_parameters`
  * `multiple_closures_with_trailing_closure`
  * `no_extension_access_modifier`
  * `no_fallthrough_only`
  * `no_space_in_method_call`
  * `notification_center_detachment`
  * `nslocalizedstring_key`
  * `nslocalizedstring_require_bundle`
  * `nsobject_prefer_isequal`
  * `number_separator`
  * `object_literal`
  * `operator_whitespace`
  * `optional_enum_case_matching`
  * `orphaned_doc_comment`
  * `overridden_super_call`
  * `override_in_extension`
  * `pattern_matching_keywords`
  * `prefer_nimble`
  * `prefer_self_in_static_references`
  * `prefer_self_type_over_type_of_self`
  * `prefer_zero_over_explicit_init`
  * `prefixed_toplevel_constant`
  * `private_action`
  * `private_outlet`
  * `private_over_fileprivate`
  * `private_subject`
  * `private_unit_test`
  * `prohibited_interface_builder`
  * `prohibited_super_call`
  * `protocol_property_accessors_order`
  * `quick_discouraged_focused_test`
  * `quick_discouraged_pending_test`
  * `raw_value_for_camel_cased_codable_enum`
  * `reduce_boolean`
  * `reduce_into`
  * `redundant_discardable_let`
  * `redundant_nil_coalescing`
  * `redundant_objc_attribute`
  * `redundant_optional_initialization`
  * `redundant_set_access_control`
  * `redundant_string_enum_value`
  * `required_deinit`
  * `required_enum_case`
  * `return_arrow_whitespace`
  * `self_in_property_initialization`
  * `shorthand_operator`
  * `single_test_class`
  * `sorted_first_last`
  * `static_operator`
  * `strict_fileprivate`
  * `strong_iboutlet`
  * `switch_case_alignment`
  * `switch_case_on_newline`
  * `test_case_accessibility`
  * `toggle_bool`
  * `trailing_comma`
  * `trailing_semicolon`
  * `type_body_length`
  * `type_name`
  * `unneeded_break_in_switch`
  * `unneeded_parentheses_in_closure_argument`
  * `unowned_variable_capture`
  * `untyped_error_in_catch`
  * `unused_capture_list`
  * `unused_closure_parameter`
  * `unused_control_flow_label`
  * `unused_enumerated`
  * `unused_optional_binding`
  * `unused_setter_value`
  * `valid_ibinspectable`
  * `vertical_parameter_alignment`
  * `weak_delegate`
  * `xct_specific_matcher`
  * `xctfail_message`

  [Marcelo Fabri](https://github.com/marcelofabri)
  [SimplyDanny](https://github.com/SimplyDanny)
  [JP Simard](https://github.com/jpsim)
  [#2915](https://github.com/realm/SwiftLint/issues/2915)

* The "body length" family of rules have changed how they calculate body
  line count to be significantly more correct and intuitive. However,
  this is likely to require adjustments to your configuration or disable
  commands to account for the changes.  
  [JP Simard](https://github.com/jpsim)

* Add ability to filter rules for `generate-docs` subcommand.  
  [kattouf](https://github.com/kattouf)

* Add new `excludes_trivial_init` configuration for `missing_docs` rule
  to exclude initializers without any parameters.  
  [Marcelo Fabri](https://github.com/marcelofabri)
  [#4107](https://github.com/realm/SwiftLint/issues/4107)

* Add new `ns_number_init_as_function_reference` rule to catch `NSNumber.init`
  and `NSDecimalNumber.init` being used as function references since it
  can cause the wrong initializer to be used, causing crashes. See
  [this Swift issue](https://github.com/apple/swift/issues/51036) for more info.  
  [Marcelo Fabri](https://github.com/marcelofabri)

* Add `accessibility_trait_for_button` rule to warn if a SwiftUI
  View has a tap gesture added to it without having the button or
  link accessibility trait.  
  [Ryan Cole](https://github.com/rcole34)

* Add methods from SE-0348 to `UnusedDeclarationRule`.  
  [JP Simard](https://github.com/jpsim)

* Include the configured `bind_identifier` in `self_binding` violation
  messages.  
  [JP Simard](https://github.com/jpsim)

* The `self_binding` rule now catches shorthand optional bindings (for example
  `if let self {}`) when using a `bind_identifier` different than `self`.  
  [Marcelo Fabri](https://github.com/marcelofabri)

* Add `library_content_provider` file type to `file_types_order` rule
  to allow `LibraryContentProvider` to be ordered independent from `main_type`.  
  [dahlborn](https://github.com/dahlborn)

* Add `test_parent_classes` option to `test_case_accessibility` rule, which
  allows detection in subclasses of XCTestCase.  
  [Martin Redington](https://github.com/mildm8nnered)
  [#4200](https://github.com/realm/SwiftLint/issues/4200)

* Add a new `shorthand_optional_binding` opt-in rule that triggers in Swift 5.7
  when a shadowing optional binding is created in an `if` or `guard` statement.  
  [SimplyDanny](https://github.com/SimplyDanny)
  [#4202](https://github.com/realm/SwiftLint/issues/4202)

* Use SwiftSyntax instead of SourceKit to determine if a file has parser errors
  before applying corrections. This speeds up corrections significantly when
  none of the rules use SourceKit.  
  [JP Simard](https://github.com/jpsim)

* Add Swift Package Build Tool Plugin with support for Swift Packages
  and Xcode projects.  
  [Johannes Ebeling](https://github.com/technocidal)
  [#3679](https://github.com/realm/SwiftLint/issues/3679)
  [#3840](https://github.com/realm/SwiftLint/issues/3840)

* Make `private_unit_test` rule correctable.  
  [SimplyDanny](https://github.com/SimplyDanny)

* Disregard whitespace differences in `identical_operands` rule. That is, the rule
  now also triggers if the left-hand side and the right-hand side of an operation
  only differ in trivia.  
  [SimplyDanny](https://github.com/SimplyDanny)

* Print violations in realtime if `--progress` and `--output` are both set.  
  [JP Simard](https://github.com/jpsim)

* Trigger `prefer_self_in_static_references` rule on more type references like:
  * Key paths (e.g. `\MyType.myVar` -> `\Self.myVar`)
  * Computed properties (e.g. `var i: Int { MyType.myVar )` -> `var i: Int { Self.myVar }`)
  * Constructor calls (e.g. `MyType()` -> `Self()`)
  
  [SimplyDanny](https://github.com/SimplyDanny)

* Update `for_where` rule, adding a new configuration
  `allow_for_as_filter` to allow using `for in` with a single `if` inside
  when there's a `return` statement inside the `if`'s body.  
  [Marcelo Fabri](https://github.com/marcelofabri)
  [#4040](https://github.com/realm/SwiftLint/issues/4040)

* `quick_discouraged_call`, `quick_discouraged_focused_test` and
  `quick_discouraged_pending_test` rules now trigger on subclasses of
  `QuickSpec`.  
  [Marcelo Fabri](https://github.com/marcelofabri)
  [#4420](https://github.com/realm/SwiftLint/issues/4420)

* The `type_name` rule now validates protocol declarations by default.
  You can opt-out by using the `validate_protocols` key in your configuration:

  ```yml
  type_name:
    validate_protocols: false
  ```

  [Marcelo Fabri](https://github.com/marcelofabri)
  [#4430](https://github.com/realm/SwiftLint/issues/4430)

* Report how much memory was used when `--benchmark` is specified.  
  [JP Simard](https://github.com/jpsim)

* Adds `NSError` to the list of types in `discouraged_direct_init`.  
  [jszumski](https://github.com/jszumski)
  [#4508](https://github.com/realm/SwiftLint/issues/4508)

* Fix SwiftLint support on Xcode Cloud.  
  [JagCesar](https://github.com/JagCesar)
  [westerlund](https://github.com/westerlund)
  [#4484](https://github.com/realm/SwiftLint/issues/4484)

* Add `no_magic_numbers` rule to avoid "Magic Numbers".  
  [Henrik Storch](https://github.com/thisisthefoxe)
  [#4031](https://github.com/realm/SwiftLint/issues/4024)

* Add new option `only_enforce_before_trivial_lines` to
  `vertical_whitespace_closing_braces` rule. It restricts
  the rule to apply only before trivial lines (containing
  only closing braces, brackets and parentheses). This
  allows empty lines before non-trivial lines of code
  (e.g. if-else-statements).  
  [benjamin-kramer](https://github.com/benjamin-kramer)
  [#3940](https://github.com/realm/SwiftLint/issues/3940)

### Bug Fixes

* Respect `validates_start_with_lowercase` option when linting function names.  
  [Chris Brakebill](https://github.com/braker1nine)
  [#2708](https://github.com/realm/SwiftLint/issues/2708)

* Do not report variables annotated with `@NSApplicationDelegateAdaptor` and
  `@WKExtensionDelegateAdaptor` in `weak_delegate` rule.  
  [Till Hainbach](https://github.com/tillhainbach)
  [#3598](https://github.com/realm/SwiftLint/issues/3456)
  [#3611](https://github.com/realm/SwiftLint/issues/3611)

* Fix false-positives related to the `willMove` lifecycle method in
  `type_contents_order` rule.  
  [SimplyDanny](https://github.com/SimplyDanny)
  [#3478](https://github.com/realm/SwiftLint/issues/3478)

* Do no longer autocorrect usage of `NSIntersectionRect` in `legacy_nsgeometry_functions`
  rule.  
  [SimplyDanny](https://github.com/SimplyDanny)
  [#3703](https://github.com/realm/SwiftLint/issues/3703)

* Fix Analyzer rules in Xcode 14.  
  [SimplyDanny](https://github.com/SimplyDanny)
  [#4208](https://github.com/realm/SwiftLint/issues/4208)

* Add column for SourceKit usage to `rules` command.  
  [JP Simard](https://github.com/jpsim)

* Make `nsobject_prefer_isequal` rule work for nested `@objc` classes. Also consider
  the `@objcMembers` annotation.  
  [SimplyDanny](https://github.com/SimplyDanny)

* Print fixed content at most once to STDOUT.  
  [SimplyDanny](https://github.com/SimplyDanny)
  [#4211](https://github.com/realm/SwiftLint/issues/4211)

* Fix fatal error when content given via STDIN is corrected in the
  `trailing_newline` rule.  
  [SimplyDanny](https://github.com/SimplyDanny)
  [#4234](https://github.com/realm/SwiftLint/issues/4234)

* Fix false-positives from `multiline_arguments_brackets` when a function call has a
  single line trailing closure.  
  [CraigSiemens](https://github.com/CraigSiemens)
  [#4510](https://github.com/realm/SwiftLint/issues/4510)

## 0.49.1: Buanderie Principale

_Note: The default branch for the SwiftLint git repository was renamed from
`master` to `main` on September 1st. Please update any code or automation
accordingly._

### Breaking

* None.

### Experimental

* None.

### Enhancements

* Add new `self_binding` opt-in rule to enforce that `self` identifiers are
  consistently re-bound to a common identifier name. Configure `bind_identifier`
  to the name you want to use. Defaults to `self`.  
  [JP Simard](https://github.com/jpsim)
  [#2495](https://github.com/realm/SwiftLint/issues/2495)

* Add `--output` option to lint and analyze commands to write to a file instead
  of to stdout.  
  [JP Simard](https://github.com/jpsim)
  [#4048](https://github.com/realm/SwiftLint/issues/4048)

* Add `--progress` flag to lint and analyze commands to show a live-updating
  progress bar instead of each file being processed.  
  [JP Simard](https://github.com/jpsim)

* `--fix` now works with `--use-stdin`, printing the output to STDOUT instead
  of crashing.  
  [SimplyDanny](https://github.com/SimplyDanny)
  [#4127](https://github.com/realm/SwiftLint/issues/4127)

### Bug Fixes

* Migrate `empty_xctest_method` rule to SwiftSyntax fixing some false positives.  
  [SimplyDanny](https://github.com/SimplyDanny)
  [#3647](https://github.com/realm/SwiftLint/issues/3647)
  [#3691](https://github.com/realm/SwiftLint/issues/3691)

* Fix false positives in `redundant_discardable_let` when using
  `async let`.  
  [Martin Hosna](https://github.com/mhosna)
  [#4142](https://github.com/realm/SwiftLint/issues/4142)

* Consistently print error/info messages to stderr instead of stdout,
  which wasn't being done for errors regarding remote configurations.  
  [JP Simard](https://github.com/jpsim)

## 0.49.0: Asynchronous Defuzzer

_Note: The default branch for the SwiftLint git repository will be renamed from
`master` to `main` on September 1st. Please update any code or automation
accordingly._

### Breaking

* SwiftLint now requires Swift 5.6 or higher to build, and macOS 12
  or higher to run.  
  [JP Simard](https://github.com/jpsim)

* Code Climate reports now use SHA256 strings as the issue fingerprint
  values.  
  [JP Simard](https://github.com/jpsim)

* Make `comma_inheritance` an opt-in rule.  
  [Steve Madsen](https://github.com/sjmadsen)
  [#4027](https://github.com/realm/SwiftLint/issues/4027)

* The `autocorrect` command that was deprecated in 0.43.0 has now been
  completely removed. Use `--fix` instead.  
  [JP Simard](https://github.com/jpsim)

* Remove the `AutomaticTestableRule` protocol. All examples listed in rules are
  now tested automatically to make sure they are correct.  
  [SimplyDanny](https://github.com/SimplyDanny)

* Deprecate the `--in-process-sourcekit` command line flag. SwiftLint now always
  uses an in-process SourceKit.  
  [JP Simard](https://github.com/jpsim)

### Experimental

* None.

### Enhancements

* Make `duplicate_imports` rule correctable. Fix `duplicate_imports` rule
  reporting redundant violations when more than one duplicate is present.  
  [Timofey Solonin](https://github.com/abdulowork)

* Support for building SwiftLint with bazel.  
  [JP Simard](https://github.com/jpsim)

* Support for writing custom private native rules when building with
  bazel.  
  [JP Simard](https://github.com/jpsim)
  [Keith Smiley](https://github.com/keith)
  [#3516](https://github.com/realm/SwiftLint/issues/3516)

* Make `comma` rule about 10x faster, finding some previously missed cases and
  fixing some previously wrong corrections.  
  [JP Simard](https://github.com/jpsim)

* Make `colon` rule about 7x faster, finding some previously missed cases.  
  [JP Simard](https://github.com/jpsim)

* Make `closure_spacing` rule about 9x faster, finding some previously missed
  cases and fixing some previously wrong corrections.  
  [JP Simard](https://github.com/jpsim)
  [SimplyDanny](https://github.com/SimplyDanny)
  [#4090](https://github.com/realm/SwiftLint/issues/4090)

* Introduce new configuration option `include_compiler_directives` (`true` by
  default) for the `indentation_width` rule that allows to ignore compiler
  directives in the indentation analysis. This is especially useful if one (or
  a formatter) prefers to have compiler directives always at the very beginning
  of a line.  
  [SimplyDanny](https://github.com/SimplyDanny)
  [#4030](https://github.com/realm/SwiftLint/issues/4030)

* Enable (recursive) globs in `included` file paths.  
  [sarastro-nl](https://github.com/sarastro-nl)

* Custom rules are now broken down per rule instead of in aggregate in
  `--benchmark`.  
  [JP Simard](https://github.com/jpsim)

* The `version` command now has an optional `--verbose` flag that prints out the
  full version info, notably the build ID, which can be used to determine if two
  `swiftlint` executables are identical.  
  [JP Simard](https://github.com/jpsim)

* Update documentation for `multiline_arguments_brackets` and
  `multiline_literal_brackets` to make it immediately obvious that common
  examples will trigger.  
  [chrisjf](https://github.com/chrisjf)
  [#4060](https://github.com/realm/SwiftLint/issues/4060)

* The `--compile-commands` argument can now parse SwiftPM yaml files produced
  when running `swift build` at `.build/{debug,release}.yaml`.  
  [JP Simard](https://github.com/jpsim)

* Add new configuration option `allowed_no_space_operators` to
  `operator_usage_whitespace` rule. It allows to specify custom operators which
  shall not be considered by the rule.  
  [imben123](https://github.com/imben123)

* Add new protocols to remove some boilerplate involved in writing
  SwiftSyntax-based rules.  
  [JP Simard](https://github.com/jpsim)

### Bug Fixes

* Fix false positive in `self_in_property_initialization` rule when using
  closures inside `didSet` and other accessors.  
  [Marcelo Fabri](https://github.com/marcelofabri)
  [#4041](https://github.com/realm/SwiftLint/issues/4041)

* Fix false positive in `Duplicated Key in Dictionary Literal Violation` rule
  when using keys that are generated at runtime with the same source code.  
  [OrEliyahu](https://github.com/OrEliyahu)
  [#4012](https://github.com/realm/SwiftLint/issues/4012)

* Fix false positive in `yoda_condition` rule by basing it on SwiftSyntax.  
  [SimplyDanny](https://github.com/SimplyDanny)
  [#4081](https://github.com/realm/SwiftLint/issues/4081)

* Fix false negatives in `first_where` rule when filtering array of dictionaries
  with String keys.  
  [KS1019](https://github.com/KS1019)

* Fix broken correction for `explicit_init` rule.  
  [KS1019](https://github.com/KS1019)

## 0.48.0: Rechargeable Defuzzer

This is the last release to support building with Swift 5.5.x and running on
macOS < 12.

### Breaking

* Deprecate the `--path` options for `lint`/`analyze` commands. Prefer the
  positional paths that can be added last to both commands.  
  [SimplyDanny](https://github.com/SimplyDanny)

### Experimental

* None.

### Enhancements

* Support `iOSApplicationExtension`, `macOSApplicationExtension`,
  `watchOSApplicationExtension`, and `tvOSApplicationExtension` identifiers
  in the `deployment_target` rule. To configure the rule for these identifiers,
  you need to use the keys `iOSApplicationExtension_deployment_target`,
  `macOSApplicationExtension_deployment_target`,
  `watchOSApplicationExtension_deployment_target`, and
  `tvOSApplicationExtension_deployment_target`. Extentions default to
  their counterparts unless they are explicitly defined.  
  [tahabebek](https://github.com/tahabebek)
  [#4004](https://github.com/realm/SwiftLint/issues/4004)

* Rewrite `operator_usage_whitespace` rule using SwiftSyntax, fixing
  false positives and false negatives.  
  Note that this rule doesn't catch violations around return arrows (`->`)
  anymore - they are already handled by `return_arrow_whitespace`.  
  [Marcelo Fabri](https://github.com/marcelofabri)
  [#3965](https://github.com/realm/SwiftLint/issues/3965)
  [#3668](https://github.com/realm/SwiftLint/issues/3668)
  [#2728](https://github.com/realm/SwiftLint/issues/2728)

* Support arrays for the `included` and `excluded` options when defining
  a custom rule.  
  [Marcelo Fabri](https://github.com/marcelofabri)

* Add back `void_function_in_ternary` opt-in rule to warn against using
  a ternary operator to call `Void` functions.  
  [Marcelo Fabri](https://github.com/marcelofabri)

* Support `UIEdgeInsets` type in `prefer_zero_over_explicit_init` rule.  
  [KokiHirokawa](https://github.com/KokiHirokawa)
  [#3986](https://github.com/realm/SwiftLint/issues/3986)

### Bug Fixes

* Ignore array types in `syntactic_sugar` rule if their associated `Index` is
  accessed.  
  [SimplyDanny](https://github.com/SimplyDanny)
  [#3502](https://github.com/realm/SwiftLint/issues/3502)

* Prevent crash for private types named `_` in `type_name` rules.  
  [sinoru](https://github.com/sinoru)
  [#3971](https://github.com/realm/SwiftLint/issues/3971)

* Make `for_where` rule implementation independent of order in structure
  dictionary. This fixes the rule in Xcode 13.3 where some violation were
  no longer reported.  
  [SimplyDanny](https://github.com/SimplyDanny)
  [#3975](https://github.com/realm/SwiftLint/issues/3975)

* Update result builder methods in `unused_declaration` rule fixing some
  false-positives.  
  [SimplyDanny](https://github.com/SimplyDanny)

* Look for call expressions which are not wrapped into an argument when
  checking for nested (possibly multiline) arguments fixing some
  false-negatives in (at least) Xcode 13.2.  
  [SimplyDanny](https://github.com/SimplyDanny)
  [#3975](https://github.com/realm/SwiftLint/issues/3975)

* Make sure that include paths prefixed with the name of the original path
  are included in the analysis.  
  [SimplyDanny](https://github.com/SimplyDanny)
  [#3705](https://github.com/realm/SwiftLint/issues/3705)

* Do not trigger `unavailable_condition` rule if other `#(un)available`
  checks are involved.  
  [SimplyDanny](https://github.com/SimplyDanny)
  [#3985](https://github.com/realm/SwiftLint/issues/3985)

* Update `nimble_operator` to support the operators for `beNil()`.  
  [CraigSiemens](https://github.com/CraigSiemens)

* Avoid false-positive in `let_var_whitespace` rule by allowing custom
  attributes on lines directly before let/var declarations.  
  [SimplyDanny](https://github.com/SimplyDanny)
  [#2980](https://github.com/realm/SwiftLint/issues/2980)

## 0.47.1: Smarter Appliance

### Breaking

* None.

### Experimental

* None.

### Enhancements

* Add type-checked analyzer rule version of `ArrayInitRule` named
  `TypesafeArrayInitRule` with identifier `typesafe_array_init` that
  avoids the false positives present in the lint rule.  
  [SimplyDanny](https://github.com/SimplyDanny)
  [#3749](https://github.com/realm/SwiftLint/issues/3749)

* Add the `--in-process-sourcekit` command line flag to `lint` and `analyze`
  commands, which has the same effect as setting the `IN_PROCESS_SOURCEKIT`
  environment variable.  
  [Juozas Valancius](https://github.com/juozasvalancius)

* Add a new `artifactbundle` release asset containing `swiftlint` binaries for
  x86 & arm64 macOS.  
  [Juozas Valancius](https://github.com/juozasvalancius)
  [#3840](https://github.com/realm/SwiftLint/issues/3840)

* Add back `return_value_from_void_function` opt-in rule to warn against using
  `return <expression>` in a function that returns `Void`.  
  [Marcelo Fabri](https://github.com/marcelofabri)

* Don't skip autocorrect on files that have parser warnings. Only files with
  errors reported by the Swift parser will be skipped.  
  [Marcelo Fabri](https://github.com/marcelofabri)
  [#3343](https://github.com/realm/SwiftLint/issues/3343)
  
* Add `accessibility_label_for_image` rule to warn if a SwiftUI
  Image does not have an accessibility label and is not hidden from
  accessibility.  
  [Ryan Cole](https://github.com/rcole34)

* Add `unavailable_condition` rule to prefer using `if #unavailable` instead of
  `if #available` with an empty body and an `else` condition when using
  Swift 5.6 or later.  
  [Marcelo Fabri](https://github.com/marcelofabri)
  [#3897](https://github.com/realm/SwiftLint/issues/3897)

* Add `comma_inheritance` rule to validate that inheritance clauses use commas
  instead of `&`.  
  [Marcelo Fabri](https://github.com/marcelofabri)
  [#3950](https://github.com/realm/SwiftLint/issues/3950)

### Bug Fixes

* Fix false positives in `unused_closure_parameter` when using parameters with
  backticks.  
  [JP Simard](https://github.com/jpsim)
  [#3628](https://github.com/realm/SwiftLint/issues/3628)

* Improved the `syntactic_sugar` rule's detection accuracy and fixed some
  corrections leading to invalid code.  
  [Paul Taykalo](https://github.com/PaulTaykalo)
  [#3866](https://github.com/realm/SwiftLint/issues/3866)

* Fix analyzer rules with Xcode 13.3 / Swift 5.6. Note that we've measured
  performance regressions compared to Swift 5.5 on the order of about 2x.  
  [JP Simard](https://github.com/jpsim)
  [#3920](https://github.com/realm/SwiftLint/issues/3920)

* Error by default on bad expiring todo date formatting.  
  [Christopher Hale](https://github.com/chrispomeroyhale)
  [#3636](https://github.com/realm/SwiftLint/pull/3626)

* Lint/analyze all files listed in the command even if the `--path` option is
  used.  
  [coffmark](https://github.com/coffmark)

## 0.47.0: Smart Appliance

### Breaking

* SwiftLint now requires Swift 5.5 or higher to build.  
  [JP Simard](https://github.com/jpsim)

* The `SwiftLintFramework` podspec has been removed. To our knowledge, this was
  completely unused by other projects and was not worth the complexity needed
  to justify its continued maintenance, especially in light of the integration
  of SwiftSyntax. The `SwiftLint` podspec is still supported.  
  [JP Simard](https://github.com/jpsim)

* SwiftLint now requires at least Swift 5.0 installed in order to lint files.  
  [Marcelo Fabri](https://github.com/marcelofabri)

### Experimental

* The `force_cast` rule and the comment command parsing mechanism have been
  updated to use SwiftSyntax instead of SourceKit. Please report any problems
  you encounter by opening a GitHub issue. If this is successful, more rules may
  use Swift Syntax in the future.  
  [JP Simard](https://github.com/jpsim)

### Enhancements

* Empty files no longer trigger any violations.  
  [JP Simard](https://github.com/jpsim)
  [#3854](https://github.com/realm/SwiftLint/issues/3854)

* Support recursive globs.  
  [funzin](https://github.com/funzin)
  [JP Simard](https://github.com/jpsim)
  [#3789](https://github.com/realm/SwiftLint/issues/3789)
  [#3891](https://github.com/realm/SwiftLint/issues/3891)

* The `legacy_random` rule is now enabled by default.  
  [Marcelo Fabri](https://github.com/marcelofabri)

* The `deployment_target` rule now supports the `#unavailable` syntax
  added in Swift 5.6.  
  [Marcelo Fabri](https://github.com/marcelofabri)
  [#3896](https://github.com/realm/SwiftLint/issues/3896)

* Set the `IN_PROCESS_SOURCEKIT` environment variable, which will use
  the in-process version of sourcekitd on macOS when Xcode 13 or later is
  selected. This avoids the use of XPC, which is prohibited in some sandboxed
  environments, such as in Swift Package Manager plugins.  
  [Juozas Valancius](https://github.com/juozasvalancius)

* Add ability to run only one (focused) example.  
  [PaulTaykalo](https://github.com/PaulTaykalo)
  [#3911](https://github.com/realm/SwiftLint/issues/3911)

### Bug Fixes

* Extend `class_delegate_protocol` to correctly identify cases with the protocol
  body opening brace on a new line.  
  [Tobisaninfo](https://github.com/Tobisaninfo)

* Fix SwiftLint.pkg installer installing multiple copies of SwiftLint.  
  [JP Simard](https://github.com/jpsim)
  [#3815](https://github.com/realm/SwiftLint/issues/3815)
  [#3887](https://github.com/realm/SwiftLint/issues/3887)

## 0.46.5: Laundry Studio

### Breaking

* None.

### Experimental

* None.

### Enhancements

* None.

### Bug Fixes

* Fix `empty_parentheses_with_trailing_closure` rule when using Swift 5.6.  
  [Marcelo Fabri](https://github.com/marcelofabri)
  [#3846](https://github.com/realm/SwiftLint/issues/3846)

* Fix false negatives in `closure_parameter_position` rule with Swift 5.6.  
  [Marcelo Fabri](https://github.com/marcelofabri)
  [#3845](https://github.com/realm/SwiftLint/issues/3845)

* Fix regression in `last_where` rule when using Swift 5.6.  
  [Marcelo Fabri](https://github.com/marcelofabri)
  [#3847](https://github.com/realm/SwiftLint/issues/3847)

* Fix regression in `unused_import` rule when using Swift 5.6.  
  [JP Simard](https://github.com/jpsim)
  [#3849](https://github.com/realm/SwiftLint/issues/3849)

* Fix regression in `trailing_closure` rule when using Swift 5.6.  
  [Marcelo Fabri](https://github.com/marcelofabri)
  [#3848](https://github.com/realm/SwiftLint/issues/3848)

## 0.46.4: Detergent Tray

### Breaking

* None.

### Experimental

* None.

### Enhancements

* None.

### Bug Fixes

* Ignore meta class types in `prefer_self_in_static_references` rule.  
  [SimplyDanny](https://github.com/SimplyDanny)
  [#3804](https://github.com/realm/SwiftLint/issues/3804)

* Ignore MARK in multiline comment, fixing cases that would previously crash or
  produce invalid results when correcting.  
  [goranche](https://github.com/goranche)
  [#1749](https://github.com/realm/SwiftLint/issues/1749)
  [#3841](https://github.com/realm/SwiftLint/issues/3841)

* Fix false positive in `EmptyEnumArgumentsRule` rule when using Swift 5.6.  
  [Marcelo Fabri](https://github.com/marcelofabri)
  [#3850](https://github.com/realm/SwiftLint/issues/3850)

## 0.46.3: Detergent Spill

### Breaking

* None.

### Experimental

* None.

### Enhancements

* Change fingerprint generation in `CodeClimateReporter.swift` to use
  the relative file path to better support CI/CD on multiple machines.  
  [HA Pors](https://github.com/hpors)

### Bug Fixes

* Fix crash in the `closure_end_indentation` rule when linting with
  Swift 5.6.  
  [JP Simard](https://github.com/jpsim)
  [#3830](https://github.com/realm/SwiftLint/issues/3830)
  
* Fix default rules section in documentation.  
  [Natan Rolnik](https://github.com/natanrolnik)
  [#3857](https://github.com/realm/SwiftLint/pull/3857)

## 0.46.2: Detergent Package

### Breaking

* None.

### Experimental

* None.

### Enhancements

* None.

### Bug Fixes

* Fix SwiftLint.pkg installer on macOS 11 or later.  
  [JP Simard](https://github.com/jpsim)
  [#3815](https://github.com/realm/SwiftLint/issues/3815)

* Ignore `prefer_self_in_static_references` rule in extensions
  generally.  
  [SimplyDanny](https://github.com/SimplyDanny)
  [#3775](https://github.com/realm/SwiftLint/issues/3775)

* Fix `class_delegate_protocol` false positives when using `where`
  clause.  
  [Steven Magdy](https://github.com/StevenMagdy)

## 0.46.1: Detergent Container

### Breaking

* The `weak_delegate` rule has been opt-in due to its high false
  positive rate.  
  [JP Simard](https://github.com/jpsim)
  [#2786](https://github.com/realm/SwiftLint/issues/2786)

### Experimental

* None.

### Enhancements

* Official Docker images are now available. See the
  [Docker section of the README](README.md#docker) for usage
  instructions.  
  [Francisco Javier Trujillo Mata](https://github.com/fjtrujy)

* Allow `unused_setter_value` for overrides.  
  [Adrian Debbeler](https://github.com/grosem)
  [#2585](https://github.com/realm/SwiftLint/issues/2585)

### Bug Fixes

* Fix `convenience_type` false positives when using actors.  
  [JP Simard](https://github.com/jpsim)
  [#3770](https://github.com/realm/SwiftLint/issues/3770)

* Fix false positives in the `prefer_self_in_static_references` rule.  
  [SimplyDanny](https://github.com/simplydanny)
  [#3768](https://github.com/realm/SwiftLint/issues/3768)

* Fix the regex for expiring TODO comments.  
  [Sergei Shirokov](https://github.com/serges147)
  [#3767](https://github.com/realm/SwiftLint/issues/3767)

* Fix crash when parsing multi-line attributes with the `attributes`
  rule.  
  [JP Simard](https://github.com/jpsim)
  [#3761](https://github.com/realm/SwiftLint/issues/3761)

* Fix false positives in `unused_closure_parameter` when using
  list element bindings in SwiftUI.  
  [Paul Williamson](https://github.com/squarefrog)
  [#3790](https://github.com/realm/SwiftLint/issues/3790)

* Fix the cache path not being properly set when using nested
  configurations.  
  [Andrés Cecilia Luque](https://github.com/acecilia)

## 0.45.1: Clothes Drying Hooks

### Breaking

* None.

### Experimental

* None.

### Enhancements

* Update Rule list documentation to distinguish between opt-in and
  on-by-default rules.  
  [Benny Wong](https://github.com/bdotdub)

* Add opt-in `prefer_self_in_static_references` rule to warn if the
  type name is used to reference static members the same type.
  Prefer using `Self` instead which is not affected by renamings.  
  [SimplyDanny](https://github.com/simplydanny)

* Add support for running SwiftLint as a
  [pre-commit](https://pre-commit.com/) hook.  
  [Jesse Crocker](https://github.com/JesseCrocker)
  [Hannes Ljungberg](https://github.com/hannseman)

### Bug Fixes

* Fix `unused_import` rule incorrectly considering `SwiftShims` as a
  used import.  
  [JP Simard](https://github.com/jpsim)

* Fix false positives on `large_tuple` rule when using `async` closures.  
  [Kaitlin Mahar](https://github.com/kmahar)
  [#3753](https://github.com/realm/SwiftLint/issues/3753)

* Fix false positive on `legacy_objc_type` rule when using
  types with names that start with a legacy type name.  
  [Isaac Ressler](https://github.com/iressler)
  [#3555](https://github.com/realm/SwiftLint/issues/3555)

## 0.45.0: Effectful Apparel

### Breaking

* SwiftLint now requires Swift 5.4 or higher to build.  
  [JP Simard](https://github.com/jpsim)

### Experimental

* None.

### Enhancements

* Add `self_in_property_initialization` rule to catch uses of `self`
  inside an inline closure used for initializing a variable. In this case,
  `self` refers to the `NSObject.self` method and likely won't be what you
  expect. You can make the variable `lazy` to be able to refer to the current
  instance with `self` or use `MyClass.self` if you really want to reference
  the method.  
  [Marcelo Fabri](https://github.com/marcelofabri)

* Exclude `id` from `identifier_name` by default.  
  [Artem Garmash](https://github.com/agarmash)
  [#3651](https://github.com/realm/SwiftLint/issues/3651)

* Handle `get async` and `get throws` (introduced in Swift 5.5) in the
  `implicit_getter` rule.  
  [Marcelo Fabri](https://github.com/marcelofabri)
  [#3684](https://github.com/realm/SwiftLint/issues/3684)

* Speed up explicit type interface rule.  
  [PaulTaykalo](https://github.com/PaulTaykalo)
  [#3745](https://github.com/realm/SwiftLint/issues/3745)

* Speed up analyzer rules.  
  [PaulTaykalo](https://github.com/PaulTaykalo)
  [#3747](https://github.com/realm/SwiftLint/issues/3747)

### Bug Fixes

* Fix a bug with the `missing_docs` rule where
  `excludes_inherited_types` would not be set.  
  [Ben Fox](https://github.com/bdfox325)

* Fix redundant_optional_initialization autocorrect broken
  in case observer's brace exists.  
  [Naruki Chigira](https://github.com/naru-jpn)
  [#3718](https://github.com/realm/SwiftLint/issues/3718)

* Fix a false positive in the `unneeded_break_in_switch` rule when
  using `do/catch`.  
  [Marcelo Fabri](https://github.com/marcelofabri)
  [#3724](https://github.com/realm/SwiftLint/issues/3724)

* Speed up Computed Accessors Order rule.  
  [PaulTaykalo](https://github.com/PaulTaykalo)
  [#3727](https://github.com/realm/SwiftLint/issues/3727)

* [Colon Rule] Fix case when comment is used in function call.  
  [PaulTaykalo](https://github.com/PaulTaykalo)
  [#3740](https://github.com/realm/SwiftLint/issues/3740)

## 0.44.0: Travel Size Lint Roller

### Breaking

* SwiftLint now requires Swift 5.3 or higher to build.  
  [JP Simard](https://github.com/jpsim)

### Experimental

* None.

### Enhancements

* Add configuration options to `missing_docs` rule:
  * `excludes_extensions` defaults to `true` to skip reporting violations
     for extensions with missing documentation comments.
  * `excludes_inherited_types` defaults to `true` to skip reporting
     violations for inherited declarations, like subclass overrides.

  [Ben Fox](https://github.com/bdfox325)

* Fix false negative on `redundant_optional_initialization` rule when variable
  has observers.  
  [Isaac Ressler](https://github.com/iressler)
  [#3621](https://github.com/realm/SwiftLint/issues/3621)

* Make `test_case_accessibility` rule identify invalid test functions
  with parameters.  
  [Keith Smiley](https://github.com/keith)
  [#3612](https://github.com/realm/SwiftLint/pull/3612)

* Add `duplicated_key_in_dictionary_literal` rule to warn against duplicated
  keys in dictionary literals.  
  [Marcelo Fabri](https://github.com/marcelofabri)

* Fix the rule name from "Colon" to "Colon Spacing" to improve phrasing.  
  [Radu](https://github.com/raduciobanu002)
  [#3587](https://github.com/realm/SwiftLint/issues/3587)

* Add `discouraged_none_name` opt-in rule to discourage naming cases and
  static/class members "none", which can conflict with Swift's
  `Optional<T>.none` when checking equality.  
  [Kane Cheshire](https://github.com/kanecheshire)
  [#3624](https://github.com/realm/SwiftLint/issues/3624)

* Improve language and positioning of `file_length` warnings when
  `ignore_comment_only_lines: true`.  
  [Steven Grosmark](https://github.com/g-mark)
  [#3654](https://github.com/realm/SwiftLint/pull/3654)

* Add `anonymous_argument_in_multiline_closure` opt-in rule to validate that
  named arguments are used in closures that span multiple lines.  
  [Marcelo Fabri](https://github.com/marcelofabri)

### Bug Fixes

* Fix false positives in `empty_enum_arguments` rule when comparing values
  with a static member (e.g. `if number == .zero`).  
  [Marcelo Fabri](https://github.com/marcelofabri)
  [#3562](https://github.com/realm/SwiftLint/issues/3562)

* Fix the regex for expiring-todos.  
  [namolnad](https://github.com/namolnad)
  [#3597](https://github.com/realm/SwiftLint/pull/3597)

* Fix `type_contents_order` initializer detection.  
  [StevenMagdy](https://github.com/StevenMagdy)

* Fix autocorrect when there's no space between the tuple the `in` keyword
  on `unneeded_parentheses_in_closure_argument` rule.  
  [p-x9](https://github.com/p-x9)
  [#3633](https://github.com/realm/SwiftLint/issues/3633)

* Fix `unused_capture_list`, `empty_enum_arguments`, `implicit_return` and
  `explicit_type_interface` rules when using Swift 5.4.  
  [Marcelo Fabri](https://github.com/marcelofabri)
  [#3615](https://github.com/realm/SwiftLint/issues/3615)
  [#3685](https://github.com/realm/SwiftLint/issues/3685)

* Fix Xcode build logs with spaces in paths preventing `analyze` from running.  
  [adamawolf](https://github.com/adamawolf)

## 0.43.1: Laundroformat

### Breaking

* None.

### Experimental

* None.

### Enhancements

* None.

### Bug Fixes

* Fix the File Length rule name.  
  [onato](https://github.com/onato)
  [#3560](https://github.com/realm/SwiftLint/issues/3560)

* Re-add `--format` flag to reformat Swift files using SourceKit.
  Only applied with `--fix`/`--autocorrect`.  
  [JP Simard](https://github.com/jpsim)
  [#3571](https://github.com/realm/SwiftLint/issues/3571)

## 0.43.0: Clothes Line Interface

### Breaking

* The command line syntax has slightly changed due to migrating from the
  Commandant command line parsing library to swift-argument-parser.
  For the most part the breaking changes are all to make the syntax more
  unix compliant and intuitive to use. For example, commands such as
  `swiftlint --help` or `swiftlint -h` now work as expected.
  The help output from various commands has greatly improved as well.
  Notably: `swiftlint autocorrect` was removed in favor of
  `swiftlint --fix`.
  Previous commands should continue to work temporarily to help with the
  transition. Please let us know if there's a command that no longer
  works and we'll attempt to add a bridge to help with its transition.  
  [JP Simard](https://github.com/jpsim)

* Configuration files now consistently have their `included`/`excluded`
  relative file paths applied relative to their location in the file
  system. Previously the root configuration file applied these relative
  to the current working directory, but nested configurations applied
  these to their location in the file system.  
  [Frederick Pietschmann](https://github.com/fredpi)
  [JP Simard](https://github.com/jpsim)

* The `discarded_notification_center_observer` is now opt-in due to some
  difficult to resolve false positives, such as
  [#3498](https://github.com/realm/SwiftLint/issues/3498).  
  [JP Simard](https://github.com/jpsim)

### Experimental

* None.

### Enhancements

* Added `allows_single_line` option in `multiline_parameters` rule
  configuration. Defaults to `true`. This enforces parameters in a method
  with multiple parameters to always be in different lines.  
  [Otavio Cordeiro](https://github.com/otaviocc)

* Support relative paths in compilation databases for SwiftLint analyzer
  rules.  
  [JP Simard](https://github.com/jpsim)

* Add opt-in rule `discouraged_assert` to encourage the use of
  `assertionFailure()` and/or `preconditionFailure()` over
  `assert(false)`.  
  [Otavio Cordeiro](https://github.com/otaviocc)

* Adds `balanced_xctest_lifecycle` opt-in rule to enforce balanced `setUp`
  and `tearDown` methods in a test class.  
  [Otavio Cordeiro](https://github.com/otaviocc)
  [#3452](https://github.com/realm/SwiftLint/issues/3452)

* Tweak the auto-correction result console output for clarity.  
  [mokagio](https://github.com/mokagio)
  [#3522](https://github.com/realm/SwiftLint/issues/3522)

* Allow configuring related USRs to skip in UnusedDeclarationRule by
  specifying a list of USRs in the `related_usrs_to_skip` key.
  For example you might have custom source tooling that does something
  with types conforming to a procotol even if that type is never
  explicitly referenced by other code.  
  [JP Simard](https://github.com/jpsim)

* Make `strong_iboutlet` rule correctable.  
  [MaxHaertwig](https://github.com/maxhaertwig)

* Add `legacy_objc_type` opt-in rule to warn against using
  bridged Objective-C reference types instead of Swift value types.  
  [Blake](https://github.com/72A12F4E)
  [#2758](https://github.com/realm/SwiftLint/issues/2758)

* Support Swift Playground control comments in the `comment_spacing`
  rule.  
  [Thomas Goyne](https://github.com/tgoyne)

* [Internal] Integrate OS Signposts to help profile SwiftLint
  performance.  
  [jpsim](https://github.com/jpsim)

* Update CodeClimateReporter to produce relative paths.  
  [bmwalters](https://github.com/bmwalters)

* Add Bool violation reporting in `redundant_type_annotation`.  
  [Artem Garmash](https://github.com/agarmash)
  [#3423](https://github.com/realm/SwiftLint/issues/3423)

* Add a new `capture_variable` analyzer rule to warn about listing a
  non-constant (`var`) variable in a closure's capture list. This
  captures the variable's value at closure creation time instead of
  closure call time, which may be unexpected.  
  [Laszlo Kustra](https://github.com/kustra)

* Log references to a specified module when running the `unused_import`
  by setting the `SWIFTLINT_LOG_MODULE_USAGE=<module-name>` environment
  variable when running analyze.  
  [jpsim](https://github.com/jpsim)

* Add opt-in rule `private_subject` rule which warns against
  public Combine subjects.  
  [Otavio Cordeiro](https://github.com/otaviocc)

### Bug Fixes

* Fix `custom_rules` merging when the parent configuration is based on
  `only_rules`.  
  [Frederick Pietschmann](https://github.com/fredpi)
  [#3468](https://github.com/realm/SwiftLint/issues/3468)

* Fix misleading warnings about rules defined in the `custom_rules` not
  being available (when using multiple configurations).  
  [Frederick Pietschmann](https://github.com/fredpi)
  [#3472](https://github.com/realm/SwiftLint/issues/3472)

* Fix bug that prevented the reconfiguration of a custom rule in a child
  config.  
  [Frederick Pietschmann](https://github.com/fredpi)
  [#3477](https://github.com/realm/SwiftLint/issues/3477)

* Fix typos in configuration options for `file_name` rule.  
  [advantis](https://github.com/advantis)

* Fix issue that prevented the inclusion of a configuration file from a
  parent folder.  
  [Frederick Pietschmann](https://github.com/fredpi)
  [#3485](https://github.com/realm/SwiftLint/issues/3485)

* Fix violation location and misplaced corrections for some function
  references in `explicit_self` rule.  
  [JP Simard](https://github.com/jpsim)

* Fix false positives with result builders in `unused_declaration`.  
  [JP Simard](https://github.com/jpsim)

* Find more unused declarations in `unused_declaration`.  
  [JP Simard](https://github.com/jpsim)

* Fix parsing xcode logs for analyzer rules for target names with
  spaces.  
  [JP Simard](https://github.com/jpsim)
  [#3021](https://github.com/realm/SwiftLint/issues/3021)

## 0.42.0: He Chutes, He Scores

### Breaking

* SwiftLint now requires Swift 5.2 or higher to build.  
  [JP Simard](https://github.com/jpsim)

* SwiftLintFramework can no longer be integrated as a Carthage
  dependency.  
  [JP Simard](https://github.com/jpsim)
  [#3412](https://github.com/realm/SwiftLint/issues/3412)

* `SwiftLint.xcworkspace` and `SwiftLint.xcproject` have been completely
  removed. You can still use Xcode to develop SwiftLint by opening it as
  a Swift Package by typing `xed .` or `xed Package.swift` from your
  shell.  
  [JP Simard](https://github.com/jpsim)
  [#3412](https://github.com/realm/SwiftLint/issues/3412)

* Renamed `statement_level` to `function_level` in `nesting` rule
  configuration.  
  [Skoti](https://github.com/Skoti)

* Separated `type_level` and `function_level` counting in `nesting`
  rule.  
  [Skoti](https://github.com/Skoti)
  [#1151](https://github.com/realm/SwiftLint/issues/1151)

* `function_level` in `nesting` rule defaults to 2 levels.  
  [Skoti](https://github.com/Skoti)

* Added `check_nesting_in_closures_and_statements` in `nesting` rule to
  search for nested types and functions within closures and statements.
  Defaults to `true`.  
  [Skoti](https://github.com/Skoti)

* Renamed `OverridenSuperCallConfiguration` to
  `OverriddenSuperCallConfiguration`.  
  [Bryan Ricker](https://github.com/bricker)
  [#3426](https://github.com/realm/SwiftLint/pull/3426)

### Experimental

* None.

### Enhancements

* Don't report `@UIApplicationDelegateAdaptor` statements in `weak-delegate` rule.  
  [Richard Turton](https://github.com/jrturton)
  [#3286](https://github.com/realm/SwiftLint/issues/3456)

* Don't report `unavailable_function` violations for functions returning
  `Never`.  
  [Artem Garmash](https://github.com/agarmash)
  [#3286](https://github.com/realm/SwiftLint/issues/3286)

* Added `always_allow_one_type_in_functions` option in `nesting` rule
  configuration. Defaults to `false`. This allows to nest one type
  within a function even if breaking the maximum `type_level`.  
  [Skoti](https://github.com/Skoti)
  [#1151](https://github.com/realm/SwiftLint/issues/1151)

* Add option to specify a `child_config` / `parent_config` file
  (local or remote) in any SwiftLint configuration file.
  Allow passing multiple configuration files via the command line.
  Improve documentation for multiple configuration files.  
  [Frederick Pietschmann](https://github.com/fredpi)
  [#1352](https://github.com/realm/SwiftLint/issues/1352)

* Add an `always_keep_imports` configuration option for the
  `unused_import` rule.  
  [Keith Smiley](https://github.com/keith)

* Add `comment_spacing` rule.  
  [Noah Gilmore](https://github.com/noahsark769)
  [#3233](https://github.com/realm/SwiftLint/issues/3233)

* Add `codeclimate` reporter to generate JSON reports in codeclimate
  format. Could be used for GitLab Code Quality MR Widget.  
  [jkroepke](https://github.com/jkroepke)
  [#3424](https://github.com/realm/SwiftLint/issues/3424)

* Add an `override_allowed_terms` configuration parameter to the
  `inclusive_language` rule, with a default value of `mastercard`.  
  [Dalton Claybrook](https://github.com/daltonclaybrook)
  [#3415](https://github.com/realm/SwiftLint/issues/3415)

### Bug Fixes

* Remove `@IBOutlet` and `@IBInspectable` from UnusedDeclarationRule.  
  [Keith Smiley](https://github.com/keith)
  [#3184](https://github.com/realm/SwiftLint/issues/3184)

## 0.41.0: World’s Cleanest Voting Booth

### Breaking

* Changed behavior of `strict` option on `lint` and `analyze` to treat
  all warnings as errors instead of only changing the exit code.  
  [Jeehut](https://github.com/Jeehut)
  [#3312](https://github.com/realm/SwiftLint/issues/3312)

* Removed the `unneeded_notification_center_removal` rule because it was
  based on an incorrect premise.  
  [JP Simard](https://github.com/jpsim)
  [#3338](https://github.com/realm/SwiftLint/issues/3338)

* The `whitelist_rules` configuration key has been renamed to
  `only_rules`.  
  [Dalton Claybrook](https://github.com/daltonclaybrook)

### Experimental

* None.

### Enhancements

* Add `use-alternative-excluding` option to speed up linting in cases
  described in [#3325](https://github.com/realm/SwiftLint/pull/3325).
  This option yields different exclusion behavior.  
  [JohnReeze](https://github.com/JohnReeze)
  [#3304](https://github.com/realm/SwiftLint/issues/3304)

* Add `test_case_accessibility` rule.  
  [Keith Smiley](https://github.com/keith)
  [#3376](https://github.com/realm/SwiftLint/issues/3376)

* Add more details to `CONTRIBUTING.md`.  
  [mknabbe](https://github.com/mknabbe)
  [#1280](https://github.com/realm/SwiftLint/issues/1280)

* Remove `@IBOutlet` and `@IBInspectable` from UnusedDeclarationRule.  
  [Keith Smiley](https://github.com/keith)
  [#3184](https://github.com/realm/SwiftLint/issues/3184)

* Add `allow_multiline_func` configuration option to `opening_brace`
  rule, to allow placing `{` on new line in case of multiline function.
  Defaults to `false`.  
  [Zsolt Kovács](https://github.com/lordzsolt)
  [#1921](https://github.com/realm/SwiftLint/issues/1921)

* Update the `nslocalizedstring_key` rule to validate the `comment`
  argument in addition to the `key` argument.  
  [Dalton Claybrook](https://github.com/daltonclaybrook)
  [#3334](https://github.com/realm/SwiftLint/issues/3334)

* Add `inclusive_language` rule to encourage the use of inclusive
  language that avoids discrimination against groups of people.  
  [Dalton Claybrook](https://github.com/daltonclaybrook)

* Add `prefer_nimble` opt-in rule to encourage using Nimble matchers
  over the XCTest ones.  
  [Marcelo Fabri](https://github.com/marcelofabri)
  [#3293](https://github.com/realm/SwiftLint/issues/3293)

* `unused_closure_parameter` rule now validates closures outside of
  function calls.  
  [Marcelo Fabri](https://github.com/marcelofabri)
  [#1082](https://github.com/realm/SwiftLint/issues/1082)

* Improve documentation for running SwiftLint as Xcode build phase.  
  [Christian Mitteldorf](https://github.com/christiankm)
  [#3169](https://github.com/realm/SwiftLint/issues/3169)

* Add `skip_aligned_constants` (defaults to `true`) and
  `lines_look_around` (defaults to `2`) configuration parameters to the
  `operator_usage_whitespace` rule.  
  [Paul Taykalo](https://github.com/PaulTaykalo)
  [#3388](https://github.com/realm/SwiftLint/issues/3388)

### Bug Fixes

* Fix parsing of Xcode 12 compiler logs for analyzer rules.  
  [JP Simard](https://github.com/jpsim)
  [#3365](https://github.com/realm/SwiftLint/issues/3365)

* Fix some SwiftUI unused declaration rule false positives.  
  [JP Simard](https://github.com/jpsim)
  [#3365](https://github.com/realm/SwiftLint/issues/3365)

* Fix some false positives in rule `explicit_self`.  
  [Sven Münnich](https://github.com/svenmuennich)

* Fix incorrect autocorrection in `prefer_zero_over_explicit_init` rule.  
  [Paul Taykalo](https://github.com/PaulTaykalo)

* Rule `unused_capture_list` should not be triggered by unowned self
  keyword.  
  [hank121314](https://github.com/hank121314)
  [#3389](https://github.com/realm/SwiftLint/issues/3389)

* Fix severity configuration for `indentation_width`.  
  [Samasaur1](https://github.com/Samasaur1)
  [#3346](https://github.com/realm/SwiftLint/issues/3389)

* Fix DuplicateImportsRule's support for import attributes.  
  [Keith Smiley](https://github.com/keith)
  [#3402](https://github.com/realm/SwiftLint/issues/3402)

* Allow "allowed symbols" as first character in `identifier_name`.  
  [JP Simard](https://github.com/jpsim)
  [#3306](https://github.com/realm/SwiftLint/issues/3306)

* Fix false positives with parameterized attributes in `attributes`.  
  [JP Simard](https://github.com/jpsim)
  [#3316](https://github.com/realm/SwiftLint/issues/3316)

* Fix some missed cases in rule `unavailable_function`.  
  [Quinn Taylor](https://github.com/quinntaylor)
  [#3374](https://github.com/realm/SwiftLint/issues/3374)

* Fix incorrect violation message for line length violations.  
  [JP Simard](https://github.com/jpsim)
  [#3333](https://github.com/realm/SwiftLint/issues/3333)

* Fix inconsistency in `operator_usage_whitespace` rule.  
  [Paul Taykalo](https://github.com/PaulTaykalo)
  [#3321](https://github.com/realm/SwiftLint/issues/3321)

* Fix false positives in `convenience_type` rule for types that cannot
  be converted to enums.  
  [ZevEisenberg](https://github.com/ZevEisenberg)
  [#3033](https://github.com/realm/SwiftLint/issues/3033)

* Fix finding a nested config when a single file path is passed.  
  [Seth Friedman](https://github.com/sethfri)

* Fix incorrect calculation of the root path when a directory in the
  tree is passed in as a path argument.  
  [Seth Friedman](https://github.com/sethfri)
  [#3383](https://github.com/realm/SwiftLint/issues/3383)

* Fix rare false positive in `toggle_bool` rule.  
  [Marcelo Fabri](https://github.com/marcelofabri)
  [#3398](https://github.com/realm/SwiftLint/issues/3398)

## 0.40.3: Greased Up Drum Bearings

### Breaking

* None.

### Experimental

* None.

### Enhancements

* Make the `unused_declaration` rule run 3-5 times faster, and
  enable it to detect more occurrences of unused declarations.  
  [JP Simard](https://github.com/jpsim)

* Remove unneeded internal locking overhead, leading to increased
  performance in multithreaded operations.  
  [JP Simard](https://github.com/jpsim)

* Skip correcting file if the swift parser reports a warning or an
  error.  
  [JP Simard](https://github.com/jpsim)
  [#3343](https://github.com/realm/SwiftLint/issues/3343)

### Bug Fixes

* Rule `unused_capture_list` should not be triggered by self keyword.  
  [hank121314](https://github.com/hank121314)
  [#2367](https://github.com/realm/SwiftLint/issues/3267)

* Rule `multiple_closures_with_trailing_closure` no longer triggers when Swift
  5.3's 'multiple trailing closures' feature is used.  
  [Jumhyn](https://github.com/jumhyn)
  [#3295](https://github.com/realm/SwiftLint/issues/3295)

## 0.40.2: Demo Unit

### Breaking

* None.

### Experimental

* None.

### Enhancements

* Improve description for `empty_enum_arguments`.  
  [Lukas Schmidt](https://github.com/lightsprint09)

* Add support for `excluded_match_kinds` custom rule config parameter.  
  [Ryan Demo](https://github.com/ryandemo)

### Bug Fixes

* None.

## 0.40.1: A Baffling Response

### Breaking

* None.

### Experimental

* None.

### Enhancements

* Add support for params files for file paths.  
  [keith](https://github.com/keith)

### Bug Fixes

* Fix .swift-version to use Swift 5.1.  
  [cfiken](https://github.com/cfiken)
  [#3297](https://github.com/realm/SwiftLint/issues/3297)

* Fix test `testDetectSwiftVersion` for Swift 5.2.5.  
  [cfiken](https://github.com/cfiken)
  [#3299](https://github.com/realm/SwiftLint/pull/3299)

## 0.40.0: Washable Mask

### Breaking

* SwiftLint now requires Swift 5.1 or higher to build.  
  [JP Simard](https://github.com/jpsim)

* Improve compile commands json file validation. If you previously
  provided invalid files or arguments, the command will now abort.  
  [Keith Smiley](https://github.com/keith)

### Experimental

* None.

### Enhancements

* JUnit reporter for GitLab artifact:report:junit with better representation of
  found issues.  
  [krin-san](https://github.com/krin-san)
  [#3177](https://github.com/realm/SwiftLint/pull/3177)

* Add opt-in `ibinspectable_in_extension` rule to lint against `@IBInspectable`
  properties in `extensions`.  
  [Keith Smiley](https://github.com/keith)

* Add `computed_accessors_order` rule to validate the order of `get` and `set`
  accessors in computed properties and subscripts.  
  [Marcelo Fabri](https://github.com/marcelofabri)
  [#3158](https://github.com/realm/SwiftLint/issues/3158)

* Extend `empty_enum_arguments` rule to support `if case` and `guard case`.  
  [Zsolt Kovács](https://github.com/lordzsolt)
  [#3103](https://github.com/realm/SwiftLint/issues/3103)

* Add `prefer_zero_over_explicit_init` opt-in rule to enforce using
  `.zero` instead of calling constructor with zero arguments
  (e.g. `CGPoint(x: 0, y: 0)`) when using CoreGraphics types.  
  [Anton Nazarov](https://github.com/MortyMerr)
  [#3190](https://github.com/realm/SwiftLint/issues/3190)  

* Add `swiftlint docs` command to easily open online documentation.  
  [417-72KI](https://github.com/417-72KI)

* Add `unneeded_notification_center_removal` rule to warn against using
  `NotificationCenter.removeObserver(self)` in `deinit` since it's not required
  after iOS 9/macOS 10.11.  
  [Amzd](https://github.com/Amzd)
  [#2755](https://github.com/realm/SwiftLint/issues/2755)  

### Bug Fixes

* Fix UnusedImportRule breaking transitive imports.  
  [keith](https://github.com/keith)

* Fix severity level configuration for `duplicate_imports`.  
  [Yusuke Goto](https://github.com/yusukegoto)

* Fixes false positives for `multiline_parameters_brackets` and
  `multiline_arguments_brackets`.  
  [Noah Gilmore](https://github.com/noahsark769)
  [#3167](https://github.com/realm/SwiftLint/issues/3167)

* Fix conflict of 'opening_brace' with 'implicit_return' for functions
  implicitly returning a closure.  
  [SimplyDanny](https://github.com/SimplyDanny)
  [#3034](https://github.com/realm/SwiftLint/issues/3034)

* Fix false positive on `switch_case_on_newline` rule with `do/catch`
  statements when using Swift 5.3.  
  [Marcelo Fabri](https://github.com/marcelofabri)
  [#3253](https://github.com/realm/SwiftLint/issues/3253)

* Fix false positive uppercase enum case in
  `raw_value_for_camel_cased_codable_enum` rule.  
  [Teameh](https://github.com/teameh)

* Fix false positive in `no_space_in_method_call` rule with multiple trailing
  closures (Swift 5.3).  
  [Marcelo Fabri](https://github.com/marcelofabri)
  [#3259](https://github.com/realm/SwiftLint/issues/3259)

* Fix false negative in `explicit_acl` rule when using `extension` with
  Swift 5.2+.  
  [Marcelo Fabri](https://github.com/marcelofabri)
  [#3186](https://github.com/realm/SwiftLint/issues/3186)

* `closure_parameter_position` now triggers in closures that are not inside a
  function call and also validates captured variables.  
  [Marcelo Fabri](https://github.com/marcelofabri)
  [#3225](https://github.com/realm/SwiftLint/issues/3225)

* Fix some cases where the output would be incomplete when running
  SwiftLint on Linux.  
  [Marcelo Fabri](https://github.com/marcelofabri)
  [#3214](https://github.com/realm/SwiftLint/issues/3214)

* `compiler_protocol_init` now triggers on `IndexSet(arrayLiteral:)`.  
  [Janak Shah](https://github.com/janakshah)
  [#3284](https://github.com/realm/SwiftLint/pull/3284)

* Fix false positives in `extension_access_modifier` rule when using
  Swift 5.2.  
  [Marcelo Fabri](https://github.com/marcelofabri)
  [#3150](https://github.com/realm/SwiftLint/issues/3150)

## 0.39.2: Stay Home

This is the last release to support building with Swift 5.0.x.

### Breaking

* None.

### Experimental

* None.

### Enhancements

* Add configuration options to the `unused_import` rule to require
  explicit import statements for each module referenced in a source
  file (`require_explicit_imports`). When this setting is enabled,
  an `allowed_transitive_imports` setting may also be specified to allow
  a mapping of modules to transitively imported modules. See
  [the PR](https://github.com/realm/SwiftLint/pull/3123) for details.  
  [JP Simard](https://github.com/jpsim)
  [#3116](https://github.com/realm/SwiftLint/issues/3116)

### Bug Fixes

* Fix more false positives in `implicit_getter` rule in extensions when using
  Swift 5.2.  
  [Marcelo Fabri](https://github.com/marcelofabri)
  [#3149](https://github.com/realm/SwiftLint/issues/3149)

* Fix false positives in `redundant_objc_attribute` rule in extensions when
  using Swift 5.2.  
  [Marcelo Fabri](https://github.com/marcelofabri)

* Fix false positives in `attributes` rule when using `rethrows` using
  Swift 5.2.  
  [JP Simard](https://github.com/jpsim)

* Fix false positives in `valid_ibinspectable` rule when defining inspectable
  properties in class extensions with computed properties using Swift 5.2.  
  [JP Simard](https://github.com/jpsim)

## 0.39.1: The Laundromat has a Rotating Door

### Breaking

* The new rules introduced in 0.39.0 that depend on SwiftSyntax have been
  temporarily removed as we work out release packaging issues.
  * `prohibited_nan_comparison`
  * `return_value_from_void_function`
  * `tuple_pattern`
  * `void_function_in_ternary`

  [JP Simard](https://github.com/jpsim)
  [#3105](https://github.com/realm/SwiftLint/issues/3105)

### Experimental

* None.

### Enhancements

* None.

### Bug Fixes

* Fix unused_import rule reported locations and corrections when
  multiple `@testable` imports are involved.  
  [JP Simard](https://github.com/jpsim)

## 0.39.0: A Visitor in the Laundromat

### Breaking

* Replace all uses of `Int`/`Int64`/`NSRange` representing byte offsets
  to use newly introduced `ByteCount` and `ByteRange` values instead.
  This will minimize the risk of accidentally using a byte-based offset
  in character-based contexts.  
  [Paul Taykalo](https://github.com/PaulTaykalo)
  [JP Simard](https://github.com/jpsim)

* SwiftLint now imports [SwiftSyntax](https://github.com/apple/swift-syntax)
  and requires Xcode 11.0 to build.  
  [Marcelo Fabri](https://github.com/marcelofabri)

### Experimental

* None.

### Enhancements

* Add option to pass successfully if no files passed to SwiftLint are lintable.  
  [thedavidharris](https://github.com/thedavidharris)
  [#2608](https://github.com/realm/SwiftLint/issues/2608)

* Add `deinitializer` type content to `type_contents_order` rule instead of
  grouping it with initializers.  
  [Steven Magdy](https://github.com/StevenMagdy)

* Inline test failure messages to make development of SwiftLint easier. Test
  failures in triggering and non-triggering examples will appear inline in
  their respective files so you can immediately see which cases are working
  and which are not.  
  [ZevEisenberg](https://github.com/ZevEisenberg)
  [#3040](https://github.com/realm/SwiftLint/pull/3040)

* Introduce a new `SyntaxRule` that enables writing rules using
  [SwiftSyntax](https://github.com/apple/swift-syntax).  
  [Marcelo Fabri](https://github.com/marcelofabri)

* Add `tuple_pattern` opt-in rule to warn against using
  assigning variables through a tuple pattern when the left side
  of the assignment contains labels.  
  [Marcelo Fabri](https://github.com/marcelofabri)
  [#2203](https://github.com/realm/SwiftLint/issues/2203)

* Add `return_value_from_void_function` opt-in rule to warn against using
  `return <expression>` in a function that is `Void`.  
  [Marcelo Fabri](https://github.com/marcelofabri)

* Add `void_function_in_ternary` opt-in rule to warn against using
  a ternary operator to call `Void` functions.  
  [Marcelo Fabri](https://github.com/marcelofabri)
  [#2358](https://github.com/realm/SwiftLint/issues/2358)

* Add `only_after_dot` configuration option to `empty_count` rule. With the
  option enabled, `empty_count` rule will ignore variables named `count`.
  By default, this option is disabled.  
  [Zsolt Kovács](https://github.com/lordzsolt)
  [#827](https://github.com/realm/SwiftLint/issues/827)

* Add `prohibited_nan_comparison` opt-in rule to validate using `isNaN`
  instead of comparing values to the `.nan` constant.  
  [Marcelo Fabri](https://github.com/marcelofabri)
  [#2086](https://github.com/realm/SwiftLint/issues/2086)

* Add case `preview_provider` to the order list of `file_types_order` to fix
  an issue with false positives for `PreviewProvider` subclasses in SwiftUI.  
  [Cihat Gündüz](https://github.com/Jeehut)
  [#2860](https://github.com/realm/SwiftLint/issues/2860)

### Bug Fixes

* Fix false positive in `attributes` rule with `@autoclosure` parameters when
  using Swift 5.2.  
  [Mateusz Matrejek](https://github.com/matrejek)
  [#3079](https://github.com/realm/SwiftLint/issues/3112)

* Fix `discarded_notification_center_observer` false positives when
  capturing observers into an array.  
  [Petteri Huusko](https://github.com/PetteriHuusko)

* Fix crash when non-closed #if was present in file.  
  [PaulTaykalo](https://github.com/PaulTaykalo)

* Fix false positives when line ends with carriage return + line feed.  
  [John Mueller](https://github.com/john-mueller)
  [#3060](https://github.com/realm/SwiftLint/issues/3060)

* Implicit_return description now reports current config correctly.  
  [John Buckley](https://github.com/nhojb)

* Fix false positive in `implicit_getter` rule in extensions when using
  Swift 5.2.  
  [Marcelo Fabri](https://github.com/marcelofabri)
  [#3074](https://github.com/realm/SwiftLint/issues/3074)

* Do not trigger `optional_enum_case_matching` rule on `_?` as the `?` might
  be required in some situations.  
  [Marcelo Fabri](https://github.com/marcelofabri)
  [#3057](https://github.com/realm/SwiftLint/issues/3057)

* Fix false positive in `attributes` rule with `@escaping` parameters when
  using Swift 5.2.  
  [Marcelo Fabri](https://github.com/marcelofabri)
  [#3079](https://github.com/realm/SwiftLint/issues/3079)

* Fix false positive in `empty_string` rule when using multiline string
  literals.  
  [Marcelo Fabri](https://github.com/marcelofabri)
  [#3100](https://github.com/realm/SwiftLint/issues/3100)

## 0.38.2: Machine Repair Manual

### Breaking

* None.

### Experimental

* None.

### Enhancements

* Add option to configure which kinds of expressions should omit their
  `return` keyword by introducing an `included` configuration for the
  `implicit_return` rule. Supported values are `closure`, `function` and
  `getter`. Defaults to all three.  
  [Sven Münnich](https://github.com/svenmuennich)
  [#2870](https://github.com/realm/SwiftLint/issues/2870)

* Add `--correctable` and `--verbose` arguments to the `rules` command
  to allow displaying only correctable rules, and to always print the
  full configuration details regardless of your terminal width.  
  [Optional Endeavors](https://github.com/optionalendeavors)

* Add `capture_group` option to `custom_rules` for more fine-grained placement
  of the location marker for violating code.  
  [pyrtsa](https://github.com/pyrtsa)

* Add `orphaned_doc_comment` rule to catch doc comments that are not attached
  to any declarations.  
  [Marcelo Fabri](https://github.com/marcelofabri)
  [#2989](https://github.com/realm/SwiftLint/issues/2989)

* Add new indentation opt-in rule (`indentation_width`) checking for
  super-basic additive indentation pattern.  
  [Frederick Pietschmann](https://github.com/fredpi)
  [#227](https://github.com/realm/SwiftLint/issues/227)

* Catch previously missed violations in the `optional_enum_case_matching` rule
  when case expressions involved tuples.  
  [JP Simard](https://github.com/jpsim)

* API docs for SwiftLintFramework are now available at
  [realm.github.io/SwiftLint](https://realm.github.io/SwiftLint). `Rules.md`
  now redirects to the rules directory in the API docs
  [here](https://realm.github.io/SwiftLint/rule-directory.html). Contributors no
  longer need to update rule documentation in PRs as this is now done
  automatically. The rule documentation now includes the default configuration.  
  [JP Simard](https://github.com/jpsim)
  [#1653](https://github.com/realm/SwiftLint/issues/1653)
  [#1704](https://github.com/realm/SwiftLint/issues/1704)
  [#2808](https://github.com/realm/SwiftLint/issues/2808)
  [#2933](https://github.com/realm/SwiftLint/issues/2933)
  [#2961](https://github.com/realm/SwiftLint/issues/2961)

### Bug Fixes

* Fix issues in `unused_import` rule when correcting violations in files
  containing `@testable` imports where more than the unused imports would be
  removed.  
  [JP Simard](https://github.com/jpsim)

## 0.38.1: Extra Shiny Pulsator Cap

### Breaking

* None.

### Experimental

* None.

### Enhancements

* Make `weak_delegate` rule correctable.  
  [MaxHaertwig](https://github.com/maxhaertwig)

* Allow `SubstitutionCorrectableRule` to return `nil` instead of a correction
  to indicate that a suitable correction couldn't be found for a specific case.  
  [MaxHaertwig](https://github.com/maxhaertwig)

* Add `enum_case_associated_value_count` opt-in rule.  
  [lakpa](https://github.com/lakpa)
  [#2997](https://github.com/realm/SwiftLint/issues/2997)

* Add `optional_enum_case_matching` opt-in rule to validate that
  optional enum cases are matched without using `?` when using Swift 5.1 or
  above. See [SR-7799](https://bugs.swift.org/browse/SR-7799) for more
  details.  
  [Marcelo Fabri](https://github.com/marcelofabri)

* Add `prefer_self_type_over_type_of_self` opt-in rule to enforce using
  `Self` instead of `type(of: self)` when using Swift 5.1 or above.  
  [Marcelo Fabri](https://github.com/marcelofabri)
  [#3003](https://github.com/realm/SwiftLint/issues/3003)

### Bug Fixes

* Fix crash in `unused_import` rule when unused imports have trailing
  comments.  
  [JP Simard](https://github.com/jpsim)
  [#2990](https://github.com/realm/SwiftLint/issues/2990)

* Handle `@_exported` imports in `unused_import` rule.  
  [JP Simard](https://github.com/jpsim)
  [#2877](https://github.com/realm/SwiftLint/issues/2877)

* Fix false positives from the `unused_declaration` rule involving
  functions in protocol extensions.  
  [JP Simard](https://github.com/jpsim)

* Fix parsing of SwiftLint commands containing a URL in their trailing comment.  
  [Sven Münnich](https://github.com/svenmuennich)

* Added missing parameters to `FileNameConfiguration.consoleDescription`.  
  [timcmiller](https://github.com/timcmiller)
  [#3009](https://github.com/realm/SwiftLint/issues/3009)

* Fix crash when SourceKit returns out of bounds string byte offsets.  
  [JP Simard](https://github.com/jpsim)

## 0.38.0: Toroidal Agitation

### Breaking

* Replace the `SyntaxToken` and `SyntaxMap` structures used in
  public SwiftLintFramework APIs with a new  `SwiftLintSyntaxToken`
  and `SwiftlintSyntaxMap` wrappers over structures returned from
  SourceKitten.  
  [PaulTaykalo](https://github.com/PaulTaykalo)
  [#2955](https://github.com/realm/SwiftLint/issues/2955)

### Experimental

* None.

### Enhancements

* Make `control_statement` rule correctable.  
  [MaxHaertwig](https://github.com/maxhaertwig)

* Add `expiring_todo` opt-in rule to allow developers to mark their
  todos with an expiration date.  
  [Dan Loman](https://github.com/namolnad)
  [#727](https://github.com/realm/SwiftLint/issues/727)

* Support compilation databases for `swiftlint analayze`.  
  [kastiglione](https://github.com/kastiglione)
  [#2962](https://github.com/realm/SwiftLint/issues/2962)

### Bug Fixes

* Fix false positive for LetVarWhitespaceRule.  
  [PaulTaykalo](https://github.com/PaulTaykalo)
  [#2956](https://github.com/realm/SwiftLint/issues/2956)

* Fix for false-positive identical operands rule.  
  [PaulTaykalo](https://github.com/PaulTaykalo)
  [#2953](https://github.com/realm/SwiftLint/issues/2953)

* Fixed false positive in `opening_brace` rule on anonymous closure.  
  [Andrey Uryadov](https://github.com/a-25)
  [#2879](https://github.com/realm/SwiftLint/issues/2879)

## 0.37.0: Double Load

### Breaking

* Replace the `[String: SourceKittenRepresentable]` dictionaries used in
  public SwiftLintFramework APIs with a new `SourceKittenDictionary`
  wrapper over dictionaries returned from SourceKitten.  
  [PaulTaykalo](https://github.com/PaulTaykalo)
  [#2922](https://github.com/realm/SwiftLint/issues/2922)

* Update Commandant dependency to version 0.17.0, removing the
  `antitypical/Result` dependency in favor of the Swift standard
  library's `Result` type.  
  [JP Simard](https://github.com/jpsim)

### Experimental

* None.

### Enhancements

* Speed up many operations by using SwiftLintFile wrapper over File from
  SourceKitten, caching most members derived from the File.  
  [PaulTaykalo](https://github.com/PaulTaykalo)
  [#2929](https://github.com/realm/SwiftLint/issues/2929)

* Speed up Swiftlint by using swift enums instead of raw values for
  dictionary lookups.  
  [PaulTaykalo](https://github.com/PaulTaykalo)
  [#2924](https://github.com/realm/SwiftLint/issues/2924)

* Speed up Identical Operands rule by using syntaxmap instead of regular
  expressions.  
  [PaulTaykalo](https://github.com/PaulTaykalo)
  [#2918](https://github.com/realm/SwiftLint/issues/2918)

* Speed up syntax token lookups, which can improve performance when
  linting large files.  
  [PaulTaykalo](https://github.com/PaulTaykalo)
  [#2916](https://github.com/realm/SwiftLint/issues/2916)  

* Use faster comparison in 'file_types_order' rule.  
  [PaulTaykalo](https://github.com/PaulTaykalo)
  [#2949](https://github.com/realm/SwiftLint/issues/2949)

* Speed up recursively executed rules (all AST rules and some others) by
  avoiding the creation of many intermediate collections when
  accumulating results.  
  [PaulTaykalo](https://github.com/PaulTaykalo)
  [#2951](https://github.com/realm/SwiftLint/issues/2951)

* Add GitHub Actions Logging reporter (`github-actions-logging`).  
  [Norio Nomura](https://github.com/norio-nomura)

### Bug Fixes

* None.

## 0.36.0: 👕👚👗

### Breaking

* SwiftLint now requires Swift 5.0 or higher to build.  
  [JP Simard](https://github.com/jpsim)

### Experimental

* None.

### Enhancements

* Add `contains_over_range_nil_comparison` opt-in rule to prefer
  using `contains` over comparison of `range(of:)` to `nil`.  
  [Colton Schlosser](https://github.com/cltnschlosser)
  [#2776](https://github.com/realm/SwiftLint/issues/2776)

* Make `contains_over_first_not_nil` rule also match `first(where:) == nil`.  
  [Colton Schlosser](https://github.com/cltnschlosser)

* Add two new cases to the Mark rule to detect a Mark using three slashes.  
  [nvanfleet](https://github.com/nvanfleet)
  [#2866](https://github.com/realm/SwiftLint/issues/2866)

* Add `flatmap_over_map_reduce` opt-in rule to prefer
  using `flatMap` over `map { ... }.reduce([], +)`.  
  [Marcelo Fabri](https://github.com/marcelofabri)
  [#2883](https://github.com/realm/SwiftLint/issues/2883)

* Add autocorrection to `syntactic_sugar`.  
  [Ivan Vavilov](https://github.com/vani2)

* Make `toggle_bool` rule substitution correctable.  
  [MaxHaertwig](https://github.com/maxhaertwig)

* Optimize the performance of `redundant_void_return` rule.  
  [Marcelo Fabri](https://github.com/marcelofabri)

* Support building with Swift 5.1 on Linux.  
  [Marcelo Fabri](https://github.com/marcelofabri)
  [#2874](https://github.com/realm/SwiftLint/issues/2874)

* Add `raw_value_for_camel_cased_codable_enum` opt-in rule to enforce raw values
  for camel cased Codable String enum cases.  
  [Marko Pejovic](https://github.com/00FA9A)
  [#2888](https://github.com/realm/SwiftLint/issues/2888)

* Speedup `LetVarWhiteSpacesRule`.  
  [PaulTaykalo](https://github.com/PaulTaykalo)
  [#2901](https://github.com/realm/SwiftLint/issues/2901)  

### Bug Fixes

* Fix running analyzer rules on the output of builds performed with
  Xcode 11 or later.  
  [JP Simard](https://github.com/jpsim)

## 0.35.0: Secondary Lint Trap

This is the last release to support building with Swift 4.2.x.

### Breaking

* None.

### Experimental

* None.

### Enhancements

* Type name rules considers SwiftUI template code.  
  [atfelix](https://github.com/atfelix)
  [#2791](https://github.com/realm/SwiftLint/issues/2791)

* Add `no_space_in_method_call` rule to validate that there're no spaces
  between the method name and parentheses in a method call.  
  [Marcelo Fabri](https://github.com/marcelofabri)

* Add `contains_over_filter_count` opt-in rule to warn against using
  expressions like `filter(where:).count > 0` instead of `contains(where:)`.  
  [Marcelo Fabri](https://github.com/marcelofabri)
  [#2803](https://github.com/realm/SwiftLint/issues/2803)

* Add `contains_over_filter_is_empty` opt-in rule to warn against using
  expressions like `filter(where:).isEmpty` instead of `contains(where:)`.  
  [Marcelo Fabri](https://github.com/marcelofabri)

* Add `empty_collection_literal` opt-in rule to prefer using `isEmpty` to
  comparison to `[]` or `[:]`.  
  [Colton Schlosser](https://github.com/cltnschlosser)
  [#2807](https://github.com/realm/SwiftLint/issues/2807)

### Bug Fixes

* Fixed false positive in `colon` rule inside guard and ternary operator.  
  [Andrey Uryadov](https://github.com/a-25)
  [#2806](https://github.com/realm/SwiftLint/issues/2806)

* Release memory created for sourcekitd requests.  
  [Colton Schlosser](https://github.com/cltnschlosser)
  [#2812](https://github.com/realm/SwiftLint/issues/2812)

* Fix `swiftlint rules` output table formatting.  
  [JP Simard](https://github.com/jpsim)
  [#2787](https://github.com/realm/SwiftLint/issues/2787)

* Don't trigger `missing_docs` violations when implementing `deinit`.  
  [Marcelo Fabri](https://github.com/marcelofabri)
  [#2690](https://github.com/realm/SwiftLint/issues/2690)

* Fix `unused_import` rule false positive when only operators from the module
  are used.  
  [Timofey Solonin](https://github.com/biboran)
  [#2737](https://github.com/realm/SwiftLint/issues/2737)

* Avoid triggering `redundant_type_annotation` rule when declaring
  `IBInspectable` properties.  
  [Marcelo Fabri](https://github.com/marcelofabri)
  [#2842](https://github.com/realm/SwiftLint/issues/2842)

* Don't trigger `missing_docs` violations on extensions.  
  [Marcelo Fabri](https://github.com/marcelofabri)
  [#2851](https://github.com/realm/SwiftLint/issues/2851)

## 0.34.0: Anti-Static Wool Dryer Balls

### Breaking

* To enable collecting rules, many breaking changes to `SwiftLintFramework`'s
  public API were made the `Linter` type was significantely changed, and a new
  `CollectedLinter` type was introduced. Many public `SwiftLintFramework` APIs
  that interacted with `Linter` have also been affected. More new types and
  protocols were added such as `RuleStorage`, `AnyCollectingRule`,
  `CollectingRule`, `CollectingCorrectableRule`.
  We are not aware of any significant users of the `SwiftLintFramework` library,
  so if you are affected by this, please reach out to SwiftLint contributors by
  filing a GitHub issue about your use case.  
  [Elliott Williams](https://github.com/elliottwilliams)
  [JP Simard](https://github.com/jpsim)

### Experimental

* Add a two-stage `CollectingRule` protocol to support rules that collect data
  from all files before validating. Collecting rules implement a `collect`
  method which is called once for every file, before _any_ file is checked for
  violations. By collecting, rules can be written which validate across
  multiple files for things like unused declarations.  
  [Elliott Williams](https://github.com/elliottwilliams)
  [#2431](https://github.com/realm/SwiftLint/issues/2431)

* Add a new `unused_declaration` analyzer rule to lint for unused declarations.
  By default, detects unused `fileprivate`, `private` and `internal`
  declarations. Configure the rule with `include_public_and_open: true` to
  also detect unused `public` and `open` declarations.  
  [JP Simard](https://github.com/jpsim)

* Completely remove the `unused_private_declaration` rule. Please use
  `unused_declaration` instead.  
  [JP Simard](https://github.com/jpsim)

### Enhancements

* Added 'file_name_no_space' opt-in rule.  
  [timcmiller](https://github.com/timcmiller)
  [#3007](https://github.com/realm/SwiftLint/issues/3007)

### Bug Fixes

* None.

## 0.33.1: Coin-Operated Property Wrapper

### Breaking

* None.

### Experimental

* None.

### Enhancements

* Significantly improve performance when running with a large number of cached
  configurations or when running with many cached results.
  This was done by splitting each configuration to have its own cache and by
  encoding the cache as a binary property list instead of json.  
  [Colton Schlosser](https://github.com/cltnschlosser)
  [JP Simard](https://github.com/jpsim)

* Several public types in SwiftLintFramework have added `Codable` conformance:
  Location, RuleDescription, RuleKind, StyleViolation, SwiftVersion,
  ViolationSeverity.  
  [JP Simard](https://github.com/jpsim)

* Print full relative path to file in log output when it matches the file name
  of another path being linted.  
  [Keith Smiley](https://github.com/keith)

### Bug Fixes

* Don't trigger `vertical_parameter_alignment` violations when using parameters
  with attributes such as `@ViewBuilder` in function declarations.  
  [Marcelo Fabri](https://github.com/marcelofabri)
  [#2792](https://github.com/realm/SwiftLint/issues/2792)

* Fix false positive in `function_default_parameter_at_end` rule when using
  a closure parameter with default value.  
  [Marcelo Fabri](https://github.com/marcelofabri)
  [#2788](https://github.com/realm/SwiftLint/issues/2788)

## 0.33.0: Worldwide Dryers Conference

### Breaking

* Remove the `weak_computed_property` rule. Please see linked issue for
  discussion and rationale.  
  [JP Simard](https://github.com/jpsim)
  [#2712](https://github.com/realm/SwiftLint/issues/2712)

### Experimental

* None.

### Enhancements

* Add `" - "` delimiter to allow commenting SwiftLint commands without triggering
  `superfluous_disable_command`.  
  [Kevin Randrup](https://github.com/kevinrandrup)

* Make `testSimulateHomebrewTest()` test opt-in because it may fail on unknown
  condition. Set `SWIFTLINT_FRAMEWORK_TEST_ENABLE_SIMULATE_HOMEBREW_TEST`
  environment variable to test like:

  ```terminal.sh-session
  $ SWIFTLINT_FRAMEWORK_TEST_ENABLE_SIMULATE_HOMEBREW_TEST=1 \
  swift test --filter testSimulateHomebrewTest
  ```  
  
  [Norio Nomura](https://github.com/norio-nomura)

* Add option to configure how nested types should be separated in file names by
  introducting `nested_type_separator` configuration for the `file_name` rule.  
  [Frederick Pietschmann](https://github.com/fredpi)
  [#2717](https://github.com/realm/SwiftLint/issues/2717)

* Add `unowned_variable_capture` opt-in rule to warn against unowned captures
  in closures when using Swift 5.  
  [Marcelo Fabri](https://github.com/marcelofabri)
  [#2097](https://github.com/realm/SwiftLint/issues/2097)

* Don't trigger a `no_fallthrough_only` violation if next case is an
  `@unknown default`.  
  [Marcelo Fabri](https://github.com/marcelofabri)
  [#2696](https://github.com/realm/SwiftLint/issues/2696)

* Add `duplicate_enum_cases` rule to validate that an enum doesn't contain
  duplicated cases, as it's impossible to switch on it
  (see [SR-10077](https://bugs.swift.org/browse/SR-10077) for details).  
  [Marcelo Fabri](https://github.com/marcelofabri)
  [#2676](https://github.com/realm/SwiftLint/issues/2676)

* Add `legacy_multiple` opt-in rule to warn against using the remainder operator
  (`%`) checking for a remainder of zero when using Swift 5.  
  [Marcelo Fabri](https://github.com/marcelofabri)
  [#2612](https://github.com/realm/SwiftLint/issues/2612)

### Bug Fixes

* Don't trigger `redundant_void_return` violations when using `subscript` as the
  return type is required.  
  [Marcelo Fabri](https://github.com/marcelofabri)

* Skip module import if cursor info is missing module info.  
  [alvarhansen](https://github.com/alvarhansen)
  [#2746](https://github.com/realm/SwiftLint/issues/2746)

* Don't trigger `file_types_order` violations in files only containing
  extensions.  
  [Sam Rayner](https://github.com/samrayner)
  [#2749](https://github.com/realm/SwiftLint/issues/2749)

* Force-unwrapping `self` should trigger a violation of the `force_unwrapping`
  rule.  
  [Dalton Claybrook](https://github.com/daltonclaybrook)
  [#2759](https://github.com/realm/SwiftLint/issues/2759)

## 0.32.0: Wash-N-Fold-N-Reduce

### Breaking

* None.

### Experimental

* None.

### Enhancements

* Add `reduce_boolean` rule to prefer simpler constructs over `reduce(Boolean)`.  
  [Xavier Lowmiller](https://github.com/xavierLowmiller)
  [#2675](https://github.com/realm/SwiftLint/issues/2675)

* Add `nsobject_prefer_isequal` rule to warn against implementing `==` on an
  `NSObject` subclass as calling `isEqual` (i.e. when using the class from
  Objective-C) will not use the defined `==` method.  
  [Matthew Healy](https://github.com/matthew-healy)
  [#2663](https://github.com/realm/SwiftLint/pull/2663)

* Add `reduce_into` opt-in rule to encourage the use of `reduce(into:_:)`
  instead of `reduce(_:_:)` which is less performant.  
  [Dalton Claybrook](https://github.com/daltonclaybrook)
  [#2658](https://github.com/realm/SwiftLint/issues/2658)

* Remove @ mark to fix invalid link in Rules.md.  
  [Hiroki Nagasawa](https://github.com/pixyzehn)
  [#2669](https://github.com/realm/SwiftLint/pull/2669)

* Add new opt-in rule `file_types_order` to specify how the types in a file
  should be sorted.  
  [Cihat Gündüz](https://github.com/Dschee)
  [#2294](https://github.com/realm/SwiftLint/issues/2294)

* Add new opt-in rule `type_contents_order` to specify the order of subtypes,
  properties, methods & more within a type.  
  [Cihat Gündüz](https://github.com/Dschee)
  [#2294](https://github.com/realm/SwiftLint/issues/2294)

* Add `nslocalizedstring_require_bundle` rule to ensure calls to
  `NSLocalizedString` specify the bundle where the strings file is located.  
  [Matthew Healy](https://github.com/matthew-healy)
  [#2595](https://github.com/realm/SwiftLint/issues/2595)

* `contains_over_first_not_nil` rule now also checks for `firstIndex(where:)`.  
  [Marcelo Fabri](https://github.com/marcelofabri)
  [#2678](https://github.com/realm/SwiftLint/issues/2678)

* Add `unused_capture_list` rule to ensure that all references in a closure
  capture list are used.  
  [Dalton Claybrook](https://github.com/daltonclaybrook)
  [#2715](https://github.com/realm/SwiftLint/issues/2715)

* SwiftLint can now be compiled using Xcode 10.2.  
  [Marcelo Fabri](https://github.com/marcelofabri)
  [Norio Nomura](https://github.com/norio-nomura)
  [#2693](https://github.com/realm/SwiftLint/issues/2693)

### Bug Fixes

* Fix bug where SwiftLint ignores excluded files list in a nested configuration
  file.  
  [Dylan Bruschi](https://github.com/Bruschidy54)
  [#2447](https://github.com/realm/SwiftLint/issues/2447)

* `colon` rule now catches violations when declaring generic types with
  inheritance or protocol conformance.  
  [Marcelo Fabri](https://github.com/marcelofabri)
  [#2628](https://github.com/realm/SwiftLint/issues/2628)

* `discarded_notification_center_observer` rule now checks if the observer is
  added to any collection or passed to a function before triggering the
  violation.  
  [jsloop42](https://github.com/jsloop42)
  [#2684](https://github.com/realm/SwiftLint/issues/2684)

* Fix false positives on `number_separator` when the number is wrapped in
  parentheses.  
  [Dalton Claybrook](https://github.com/daltonclaybrook)
  [#2683](https://github.com/realm/SwiftLint/issues/2683)

* Fix false positives on `sorted_first_last` when calling `firstIndex` and
  `lastIndex` method.  
  [Taiki Komaba](https://github.com/r-plus)
  [#2700](https://github.com/realm/SwiftLint/issues/2700)

* Fix crash when running on Linux with Swift 5 without specifying a `--path`
  value or specifying an empty string.  
  [Keith Smiley](https://github.com/keith)
  [#2703](https://github.com/realm/SwiftLint/issues/2703)

* Fix false positives on `explicit_acl` and `explicit_top_level_acl` rules when
  declaring extensions that add protocol conformances with Swift 5.  
  [Marcelo Fabri](https://github.com/marcelofabri)
  [#2705](https://github.com/realm/SwiftLint/issues/2705)

* Let `disable all` command override `superfluous_disable_command` rule.  
  [Frederick Pietschmann](https://github.com/fredpi)
  [#2670](https://github.com/realm/SwiftLint/issues/2670)

* Fix issues in `explict_acl`, `redundant_set_access_control` and
  `explicit_top_level_acl` rules when using Swift 5.  
  [Marcelo Fabri](https://github.com/marcelofabri)
  [#2694](https://github.com/realm/SwiftLint/issues/2694)

## 0.31.0: Busy Laundromat

### Breaking

* None.

### Experimental

* None.

### Enhancements

* Add `deployment_target` rule to validate that `@availability` attributes and
  `#available` conditions are not using a version that is satisfied by the
  deployment target. Since SwiftLint can't read an Xcode project, you need to
  configure this rule with these keys: `iOS_deployment_target`,
  `macOS_deployment_target`, `watchOS_deployment_target` and
  `tvOS_deployment_target`. By default, these values are configured with the
  minimum versions supported by Swift.  
  [Marcelo Fabri](https://github.com/marcelofabri)
  [#2589](https://github.com/realm/SwiftLint/issues/2589)

* Add `weak_computed_property` rule to warn against using `weak` in a computed
  property as it has no effect.  
  [Marcelo Fabri](https://github.com/marcelofabri)
  [#2596](https://github.com/realm/SwiftLint/issues/2596)

* Add `SwiftVersion.five` and automatically detect it when computing
  `SwiftVersion.current`.  
  [JP Simard](https://github.com/jpsim)

* Make `redundant_objc_attribute` rule autocorrectable.  
  [Daniel Metzing](https://github.com/dirtydanee)

* Add `required_deinit` opt-in rule to ensure that all classes have a deinit
  method. The purpose of this is to make memory leak debugging easier so all
  classes have a place to set a breakpoint to track deallocation.  
  [Ben Staveley-Taylor](https://github.com/BenStaveleyTaylor)
  [#2620](https://github.com/realm/SwiftLint/issues/2620)

* `nimble_operator` now warns about `beTrue()` and `beFalse()`.  
  [Igor-Palaguta](https://github.com/Igor-Palaguta)
  [#2613](https://github.com/realm/SwiftLint/issues/2613)

* Warn if a configured rule is not enabled.  
  [Marcelo Fabri](https://github.com/marcelofabri)
  [#1350](https://github.com/realm/SwiftLint/issues/1350)

* Add `exclude_ranges` option to `number_separator` for exclusion.  
  [Cihat Gündüz](https://github.com/Dschee)
  [#2637](https://github.com/realm/SwiftLint/issues/2637)

### Bug Fixes

* Fix false positives on `no_grouping_extension` rule when using `where`
  clause.  
  [Almaz Ibragimov](https://github.com/almazrafi)

* Fix `explicit_type_interface` when used in statements.  
  [Daniel Metzing](https://github.com/dirtydanee)
  [#2154](https://github.com/realm/SwiftLint/issues/2154)

* Fix `lower_acl_than_parent` when linting with Swift 5.  
  [JP Simard](https://github.com/jpsim)
  [#2607](https://github.com/realm/SwiftLint/issues/2607)

* Fix `let_var_whitespace` with `#warning`.  
  [Igor-Palaguta](https://github.com/Igor-Palaguta)
  [#2544](https://github.com/realm/SwiftLint/issues/2544)

* Fix excessive `superfluous_disable_command` violations being reported when
  using an invalid rule identifier in a disable command.  
  [Marcelo Fabri](https://github.com/marcelofabri)
  [#2623](https://github.com/realm/SwiftLint/issues/2623)

* Fix `explicit_type_interface` with `allow_redundancy` when assigning type
  references to variables.  
  [Cihat Gündüz](https://github.com/Dschee)
  [#2636](https://github.com/realm/SwiftLint/issues/2636)

* Fix `unused_closure_parameter` when argument is named `self`.  
  [Cihat Gündüz](https://github.com/Dschee)
  [#2437](https://github.com/realm/SwiftLint/issues/2437)

* Fix `first_where` for some calls on Realm collection types.  
  [Cihat Gündüz](https://github.com/Dschee)
  [#1930](https://github.com/realm/SwiftLint/issues/1930)

## 0.30.1: Localized Stain Remover

### Breaking

* None.

### Experimental

* Silence `CodingKeys` violations in `unused_private_declaration` since these
  should always be intentional violations.  
  [Kim de Vos](https://github.com/kimdv)
  [#2573](https://github.com/realm/SwiftLint/issues/2573)

### Enhancements

* Add `nslocalizedstring_key` opt-in rule to validate that keys used in
  `NSLocalizedString` calls are static strings, so `genstrings` will be
  able to find them.  
  [Marcelo Fabri](https://github.com/marcelofabri)

### Bug Fixes

* Fix false positives on `trailing_closure` rule when using anonymous closure
  calls.  
  [Marcelo Fabri](https://github.com/marcelofabri)
  [#2159](https://github.com/realm/SwiftLint/issues/2159)

* Fix false positives on `array_init` rule when using prefix operators.  
  [Marcelo Fabri](https://github.com/marcelofabri)
  [#1877](https://github.com/realm/SwiftLint/issues/1877)

* Exclude files defined in the `excluded` value of SwiftLint's configuration
  when `--use-script-input-files` and `--force-exclude` are specified.  
  [Luis Valdés](https://github.com/luvacu)
  [#591](https://github.com/realm/SwiftLint/issues/591)

## 0.30.0: A New Washer and Dryer Set

### Breaking

* None.

### Experimental

* None.

### Enhancements

* Add `duplicate_imports` rule to prevent importing the same module twice.  
  [Samuel Susla](https://github.com/sammy-sc)
  [#1881](https://github.com/realm/SwiftLint/issues/1881)

* Add `unused_setter_value` rule to validate that setter arguments are
  used in properties.  
  [Marcelo Fabri](https://github.com/marcelofabri)
  [#1136](https://github.com/realm/SwiftLint/issues/1136)

* Add `only_single_muted_parameter` configuration on `trailing_closure` rule
  to only enforce using trailing closure on functions that take one single
  muted parameter.  
  [Marcelo Fabri](https://github.com/marcelofabri)

### Bug Fixes

* Fix false positives on `identical_operands` rule when the right side of the
  operand has a chained optional.  
  [JP Simard](https://github.com/jpsim)
  [#2564](https://github.com/realm/SwiftLint/issues/2564)

## 0.29.4: In-Unit Operands

### Breaking

* None.

### Experimental

* Fix `unused_import` correction deleting unrelated ranges when there are
  multiple violations in a single file.  
  [JP Simard](https://github.com/jpsim)
  [#2561](https://github.com/realm/SwiftLint/issues/2561)

### Enhancements

* Add `strong_iboutlet` opt-in rule to enforce that `@IBOutlet`s are not
  declared as `weak`.  
  [Marcelo Fabri](https://github.com/marcelofabri)
  [#2433](https://github.com/realm/SwiftLint/issues/2433)

### Bug Fixes

* Fix inaccessible custom rules in nested configurations.  
  [Timofey Solonin](https://github.com/biboran)
  [#1815](https://github.com/realm/SwiftLint/issues/1815)
  [#2441](https://github.com/realm/SwiftLint/issues/2441)

* Improve `superfluous_disable_command` to warn against disabling non-existent
  rules.  
  [Kim de Vos](https://github.com/kimdv)
  [#2348](https://github.com/realm/SwiftLint/issues/2348)

* Fix false positives on `identical_operands` rule when the right side of the
  operand does not terminate.  
  [Xavier Lowmiller](https://github.com/xavierLowmiller)
  [#2467](https://github.com/realm/SwiftLint/issues/2467)

## 0.29.3: Entangled Agitator

### Breaking

* None.

### Experimental

* Skip `@IBInspectable` and `deinit` declarations in
  `unused_private_declaration`.  
  [JP Simard](https://github.com/jpsim)

### Enhancements

* Allow configuring `discouraged_object_literal` rule to only discourage one
  kind of object literal.  
  [Marcelo Fabri](https://github.com/marcelofabri)
  [#2439](https://github.com/realm/SwiftLint/issues/2439)

* Adds `xct_specific_matcher` opt-in rule to enforce specific matchers
  over `XCTAssertEqual` and `XCTAssertNotEqual`.  
  [Ornithologist Coder](https://github.com/ornithocoder)
  [#1874](https://github.com/realm/SwiftLint/issues/1874)

* Add `last_where` opt-in rule that warns against using
  `.filter { /* ... */ }.last` in collections, as
  `.last(where: { /* ... */ })` is more efficient.  
  [Marcelo Fabri](https://github.com/marcelofabri)

* Add `unused_control_flow_label` rule to validate that control flow labels are
  used.  
  [Marcelo Fabri](https://github.com/marcelofabri)
  [#2227](https://github.com/realm/SwiftLint/issues/2227)

### Bug Fixes

* Fix false positives on `first_where` rule when calling `filter` without a
  closure parameter (for example on a Realm collection).  
  [Marcelo Fabri](https://github.com/marcelofabri)

* Fix false positives on `sorted_first_last` rule when calling `sorted` with
  a different argument than `by:` (e.g. on a Realm collection).  
  [Marcelo Fabri](https://github.com/marcelofabri)
  [#2533](https://github.com/realm/SwiftLint/issues/2533)

* Fix false positives on `redundant_objc_attribute` rule when using nested
  types.  
  [Marcelo Fabri](https://github.com/marcelofabri)
  [#2539](https://github.com/realm/SwiftLint/issues/2539)

* Fix false positives on `vertical_whitespace_between_cases` rule when a blank
  line is present but it contains trailing whitespace.  
  [Ben Staveley-Taylor](https://github.com/BenStaveleyTaylor)
  [#2538](https://github.com/realm/SwiftLint/issues/2538)

## 0.29.2: Washateria

### Breaking

* None.

### Experimental

* None.

### Enhancements

* Add new opt-in rule `vertical_whitespace_opening_braces` to warn against empty
  lines after opening braces.  
  [Cihat Gündüz](https://github.com/Dschee)
  [#1518](https://github.com/realm/SwiftLint/issues/1518)

* Add new opt-in rule `vertical_whitespace_closing_braces` to warn against empty
  lines before closing braces.  
  [Cihat Gündüz](https://github.com/Dschee)
  [#1518](https://github.com/realm/SwiftLint/issues/1518)

* Improve performance for `unused_private_declaration` and `unused_import` rules
  for large files.  
  [Niil Öhlin](https://github.com/niilohlin)

* Add new `legacy_hashing` rule to encourage the use of Swift 4.2's new hashing
  interface.  
  [Kim de Vos](https://github.com/kimdv)
  [#2108](https://github.com/realm/SwiftLint/issues/2108)

* Improve `private_unit_test` rule to allow private classes with `@objc`
  attribute.  
  [Kim de Vos](https://github.com/kimdv)
  [#2282](https://github.com/realm/SwiftLint/issues/2282)

* Support glob patterns without the star.  
  [Maksym Grebenets](https://github.com/mgrebenets)

* Make `modifier_order` rule autocorrectable.  
  [Timofey Solonin](https://github.com/biboran)
  [#2353](https://github.com/realm/SwiftLint/issues/2353)

### Bug Fixes

* Fix false positives in `redundant_objc_attribute` for private declarations
  under `@objcMembers`.  
  [Daniel Metzing](https://github.com/dirtydanee)
  [#2499](https://github.com/realm/SwiftLint/issues/2499)

* Fix an error when pulling SwiftLint as a dependency using Carthage.  
  [JP Simard](https://github.com/jpsim)

* Non-string values specified in `swiftlint_version` now fail the lint if
  it doesn't match the version.  
  [JP Simard](https://github.com/jpsim)
  [#2518](https://github.com/realm/SwiftLint/issues/2518)

## 0.29.1: There’s Always More Laundry

### Breaking

* None.

### Experimental

* None.

### Enhancements

* Add `redundant_objc_attribute` to warn against already implied `@objc`
  attribute.  
  [Daniel Metzing](https://github.com/dirtydanee)
  [#2193](https://github.com/realm/SwiftLint/issues/2193)

* Add `vertical_whitespace_between_cases` opt-in rule to enforce a single
  empty line between switch cases.  
  [Cihat Gündüz](https://github.com/Dschee)
  [#1517](https://github.com/realm/SwiftLint/issues/1517)

* Add `multiline_arguments_brackets` opt-in rule to warn against multiline
  function call arguments with surrounding brackets without newline.  
  [Cihat Gündüz](https://github.com/Dschee)
  [#2306](https://github.com/realm/SwiftLint/issues/2306)

* Add `multiline_literal_brackets` opt-in rule to warn against multiline
  literal arrays & dictionaries with surrounding brackets without newline.  
  [Cihat Gündüz](https://github.com/Dschee)
  [#2306](https://github.com/realm/SwiftLint/issues/2306)

* Add `multiline_parameters_brackets` opt-in rule to warn against multiline
  function definition parameters with surrounding brackets without newline.  
  [Cihat Gündüz](https://github.com/Dschee)
  [#2306](https://github.com/realm/SwiftLint/issues/2306)

* Ignore unspecified modifiers in `modifier_order`.  
  [Timofey Solonin](https://github.com/biboran)
  [#2435](https://github.com/realm/SwiftLint/issues/2435)

* The `lint` command now exits with a code of 2 when not using pinned
  version defined as `swiftlint_version` in the configuration file.  
  [Kim de Vos](https://github.com/kimdv)
  [#2074](https://github.com/realm/SwiftLint/issues/2074)

### Bug Fixes

* Fix false positive in `nimble_operator` rule.  
  [Marcelo Fabri](https://github.com/marcelofabri)
  [#2489](https://github.com/realm/SwiftLint/issues/2489)

* Fix false positives on `explicit_type_interface` rule when
  configured with option `allowRedundancy` set to `true`.  
  [Cihat Gündüz](https://github.com/Dschee)
  [#2425](https://github.com/realm/SwiftLint/issues/2425)

* Only mark custom rules as 'enabled in your config' in the output of the
  `rules` command when there are one or more configured custom rules.  
  [jhildensperger](https://github.com/jhildensperger)

* Fix wrong correction when removing testable imports with the `unused_import`
  rule.  
  [JP Simard](https://github.com/jpsim)

* Fix false positive with the `unused_import` rule when importing Foundation
  when there are attributes in that file requiring Foundation.  
  [JP Simard](https://github.com/jpsim)

## 0.29.0: A Laundry List of Changes

### Breaking

* SwiftLint now requires Swift 4.2 or higher to build.  
  [JP Simard](https://github.com/jpsim)

### Experimental

* None.

### Enhancements

* Improve the performance of saving or reading cached lint results on platforms
  with CommonCrypto.  
  [JP Simard](https://github.com/jpsim)

* Add `markdown` reporter which outputs markdown-formatted tables, ideal for
  rendering in GitLab or GitHub.  
  [Dani Vela](https://github.com/madcato)

* Add `testSimulateHomebrewTest()` to `IntegrationTests` that simulates test in
  `homebrew-core/Formula/swiftlint.rb` within sandbox.  
  [Norio Nomura](https://github.com/norio-nomura)

### Bug Fixes

* Fix compiler warnings when building with Swift 4.2 introduced in the last
  release.  
  [JP Simard](https://github.com/jpsim)

* Fix false positive in `explicit_init` rule.  
  [Dominic Freeston](https://github.com/dominicfreeston)

* Fix `toggle_bool` false positive violation when comparing object parameter to
  an equally named variable.  
  [Timofey Solonin](https://github.com/biboran)
  [#2471](https://github.com/realm/SwiftLint/issues/2471)

* Fix false positive on file_name rule with specific patterns.  
  [Cihat Gündüz](https://github.com/Dschee)
  [#2417](https://github.com/realm/SwiftLint/issues/2417)

* Fix crash in `no_fallthrough_only` and potentially other rules when linting
  files with unicode characters in certain locations.  
  [JP Simard](https://github.com/jpsim)
  [#2276](https://github.com/realm/SwiftLint/issues/2276)

* Fix violations with no character/column location not being reported in
  `xcpretty`. Now violations with no column location default to a column value
  of `1` indicating the start of the line.  
  [JP Simard](https://github.com/jpsim)
  [#2267](https://github.com/realm/SwiftLint/issues/2267)

## 0.28.2: EnviroBoost Plus

### Breaking

* None.

### Experimental

* None.

### Enhancements

* Add `SWIFTLINT_DISABLE_SOURCEKIT` environment variable to allow running
  SwiftLint without connecting to SourceKit. This will run a subset of rules
  that don't require SourceKit, which is useful when running in a sandboxed
  setting such as in Homebrew's CI.  
  [Norio Nomura](https://github.com/norio-nomura)

### Bug Fixes

* None.

## 0.28.1: EnviroBoost

This is the last release to support building with Swift 4.0 and Swift 4.1.

### Breaking

* None.

### Experimental

* None.

### Enhancements

* None.

### Bug Fixes

* Improve the performance of collecting which files to lint by up to 3.5x.  
  [JP Simard](https://github.com/jpsim)

* Improve the performance of looking up cached lint results by up to 10x for
  complex configurations.  
  [JP Simard](https://github.com/jpsim)

## 0.28.0: EcoBoost

### Breaking

* Completely remove the `--use-tabs` option of the `autocorrect` command that
  was deprecated in 0.24.1. In its place, define an `indentation` key in your
  configuration files.  
  [JP Simard](https://github.com/jpsim)

### Experimental

* Add a new `swiftlint analyze` command which can lint Swift files using the
  full type-checked AST. Rules of the `AnalyzerRule` type will be added over
  time. The compiler log path containing the clean `swiftc` build command
  invocation (incremental builds will fail) must be passed to `analyze` via
  the `--compiler-log-path` flag, e.g.
  `--compiler-log-path /path/to/xcodebuild.log`.  
  [JP Simard](https://github.com/jpsim)

* Add an `explicit_self` analyzer rule to enforce the use of explicit references
  to `self.` when accessing instance variables or functions.  
  [JP Simard](https://github.com/jpsim)
  [#321](https://github.com/realm/SwiftLint/issues/321)

* Add an `unused_import` analyzer rule to lint for unnecessary imports.  
  [JP Simard](https://github.com/jpsim)
  [#2248](https://github.com/realm/SwiftLint/issues/2248)

* Add an `unused_private_declaration` analyzer rule to lint for unused private
  declarations.  
  [JP Simard](https://github.com/jpsim)

### Enhancements

* Add `legacy_random` opt-in rule to encourage the use of `.random(in:)`
  instead of `arc4random`, `arc4random_uniform`, and `drand48`.  
  [Joshua Kaplan](https://github.com/yhkaplan)

* Improve performance of `line_length` and
  `multiple_closures_with_trailing_closure` rules.  
  [Marcelo Fabri](https://github.com/marcelofabri)

* Add `closure_body_length` opt-in rule to enforce the maximum number
  of lines a closure should have. Requires Swift 4.2.  
  [Ornithologist Coder](https://github.com/ornithocoder)
  [#52](https://github.com/realm/SwiftLint/issues/52)

* Add SonarQube reporter.  
  [Yusuke Ohashi](https://github.com/junkpiano)
  [#2350](https://github.com/realm/SwiftLint/issues/2350)

* Add `prohibited_interface_builder` opt-in rule to validate that `@IBOutlet`s
  and `@IBAction`s are not used.  
  [Marcelo Fabri](https://github.com/marcelofabri)
  [#2365](https://github.com/realm/SwiftLint/issues/2365)

* Add `inert_defer` rule to validate that `defer` is not used at the end of a
  scope.  
  [Marcelo Fabri](https://github.com/marcelofabri)
  [#2123](https://github.com/realm/SwiftLint/issues/2123)

* Add `toggle_bool` opt-in rule which suggests using `someBool.toggle()` over
  `someBool = !someBool`. Requires Swift 4.2.  
  [Dalton Claybrook](https://github.com/daltonclaybrook)
  [#2369](https://github.com/realm/SwiftLint/issues/2369)

* Add `identical_operands` opt-in rule to validate that operands are different
  expressions in comparisons.  
  [Marcelo Fabri](https://github.com/marcelofabri)
  [#1371](https://github.com/realm/SwiftLint/issues/1371)

* Add `collection_alignment` opt-in rule to validate that all elements in a
  collection literal are aligned vertically.  
  [Dalton Claybrook](https://github.com/daltonclaybrook)
  [#2326](https://github.com/realm/SwiftLint/issues/2326)

* Add `static_operator` opt-in rule to enforce that operators are declared as
  static functions instead of free functions.  
  [Marcelo Fabri](https://github.com/marcelofabri)
  [#2395](https://github.com/realm/SwiftLint/issues/2395)

* Specify what type of compiler protocol initializer violated the
  `compiler_protocol_init` rule.  
  [Timofey Solonin](https://github.com/biboran)
  [#2422](https://github.com/realm/SwiftLint/issues/2422)

### Bug Fixes

* Fix `comma` rule false positives on object literals (for example, images).  
  [Marcelo Fabri](https://github.com/marcelofabri)
  [#2345](https://github.com/realm/SwiftLint/issues/2345)

* Fix false positive on `file_name` rule when using nested types.  
  [Marcelo Fabri](https://github.com/marcelofabri)
  [#2325](https://github.com/realm/SwiftLint/issues/2325)

* Fix crash on `multiline_function_chains` rule when using some special
  characters inside the function calls.  
  [Marcelo Fabri](https://github.com/marcelofabri)
  [#2360](https://github.com/realm/SwiftLint/issues/2360)

* Change `autocorrect --format` to run format before autocorrect, fixing
  conflicts between default indentation and rules which modify indentation
  (i.e. `closure_end_indentation`).  
  [Ornithologist Coder](https://github.com/ornithocoder)
  [#2374](https://github.com/realm/SwiftLint/issues/2374)

* Fix false positive on `empty_count` rule when assessing binary, octal and
  hexadecimal integer literals.  
  [Timofey Solonin](https://github.com/biboran)
  [#2423](https://github.com/realm/SwiftLint/issues/2423)

## 0.27.0: Heavy Duty

### Breaking

* None.

### Enhancements

* Append `modifier_order` description with failure reason.  
  [Daniel Metzing](https://github.com/dirtydanee)
  [#2269](https://github.com/realm/SwiftLint/pull/2269)

* Decrease default severity of `superfluous_disable_command` to `warning`.  
  [Frederick Pietschmann](https://github.com/fredpi)
  [#2250](https://github.com/realm/SwiftLint/issues/2250)

* Don't touch files when running `autocorrect --format` if the contents haven't
  changed.  
  [Marcelo Fabri](https://github.com/marcelofabri)
  [#2249](https://github.com/realm/SwiftLint/issues/2249)

* Add `only_enforce_after_first_closure_on_first_line` configuration
  to `multiline_arguments`.  
  [Mike Ciesielka](https://github.com/maciesielka)
  [#1896](https://github.com/realm/SwiftLint/issues/1896)

* Add `anyobject_protocol` opt-in rule which suggests using `AnyObject` over
  `class` for class-only protocols.  
  [Ornithologist Coder](https://github.com/ornithocoder)
  [#2283](https://github.com/realm/SwiftLint/issues/2283)

* Add options `prefix_pattern` and `suffix_pattern` to rule `file_name`.  
  [Cihat Gündüz](https://github.com/Dschee)
  [#2309](https://github.com/realm/SwiftLint/issues/2309)

* Add new bool config option `if_only` to rule `conditional_returns_on_newline`
  to specify that the rule should only be applied to `if` statements.  
  [Cihat Gündüz](https://github.com/Dschee)
  [#2307](https://github.com/realm/SwiftLint/issues/2307)

* Add support for globs in `excluded` file paths.  
  [Keith Smiley](https://github.com/keith)
  [#2316](https://github.com/realm/SwiftLint/pull/2316)

* Add `only_private` configuration to `prefixed_toplevel_constant` rule.  
  [Keith Smiley](https://github.com/keith)
  [#2315](https://github.com/realm/SwiftLint/pull/2315)

* Make rule `explicit_type_interface` compatible with rule
  `redundant_type_annotation` via new option `allow_redundancy`.  
  [Cihat Gündüz](https://github.com/Dschee)
  [#2312](https://github.com/realm/SwiftLint/issues/2312)

* Add `missing_docs` rule to warn against undocumented declarations.  
  [Nef10](https://github.com/Nef10)
  [Andrés Cecilia Luque](https://github.com/acecilia)
  [#1652](https://github.com/realm/SwiftLint/issues/1652)

### Bug Fixes

* Fix an issue with `control_statement` where commas in clauses prevented the
  rule from applying.  
  [Allen Wu](https://github.com/allewun)

* Fix `explicit_enum_raw_value`, `generic_type_name`, `implicit_return`,
  `required_enum_case`, `quick_discouraged_call`, `array_init`,
  `closure_parameter_position` and `unused_closure_parameter` rules
  when linting with Swift 4.2.  
  [Marcelo Fabri](https://github.com/marcelofabri)

* Fix `identifier_name` rule false positives with `enum` when linting
  using Swift 4.2.  
  [Marcelo Fabri](https://github.com/marcelofabri)
  [Jacob Greenfield](https://github.com/Coder-256)
  [#2231](https://github.com/realm/SwiftLint/issues/2231)

* Fix a crash when running with Swift 4.2.  
  [Norio Nomura](https://github.com/norio-nomura)
  [SR-7954](https://bugs.swift.org/browse/SR-7954)

* Fix false positive on `attributes` rule when linting a line that is below
  a line with a declaration that has attributes.  
  [Marcelo Fabri](https://github.com/marcelofabri)
  [#2297](https://github.com/realm/SwiftLint/issues/2297)

* `redundant_optional_initialization` rule now lints local variables.  
  [Marcelo Fabri](https://github.com/marcelofabri)
  [#2233](https://github.com/realm/SwiftLint/issues/2233)

* Fix autocorrection for `redundant_type_annotation` rule.  
  [Marcelo Fabri](https://github.com/marcelofabri)
  [#2314](https://github.com/realm/SwiftLint/issues/2314)

## 0.26.0: Maytagged Pointers

### Breaking

* SwiftLint now requires Swift 4.0 or higher to build.  
  [JP Simard](https://github.com/jpsim)

* The `fallthrough` rule is now opt-in.  
  [Marcelo Fabri](https://github.com/marcelofabri)
  [#1892](https://github.com/realm/SwiftLint/issues/1892)

### Enhancements

* Add optional filename verification to the `file_header` rule.
  All occurrences in the pattern of the `SWIFTLINT_CURRENT_FILENAME`
  placeholder are replaced by the name of the validated file.  
  [Anders Hasselqvist](https://github.com/nevil)
  [#1079](https://github.com/realm/SwiftLint/issues/1079)

* Updates the `untyped_error_in_catch` rule to support autocorrection.  
  [Daniel Metzing](https://github.com/dirtydanee)

* Add `no_fallthrough_only` rule to check that `case` statements do not
  contain only a `fallthrough`.  
  [Austin Belknap](https://github.com/dabelknap)

* Add `indented_cases` support to `switch_case_alignment` rule.  
  [Shai Mishali](https://github.com/freak4pc)
  [#2119](https://github.com/realm/SwiftLint/issues/2119)

* Add opt-in `modifier_order` to enforce the order of declaration modifiers.
  Requires Swift 4.1 or later.  
  [Jose Cheyo Jimenez](https://github.com/masters3d)
  [Daniel Metzing](https://github.com/dirtydanee)
  [#1472](https://github.com/realm/SwiftLint/issues/1472)
  [#1585](https://github.com/realm/SwiftLint/issues/1585)

* Validate implicit `subscript` getter in `implicit_getter` rule when using
  Swift 4.1 or later.  
  [Marcelo Fabri](https://github.com/marcelofabri)
  [#898](https://github.com/realm/SwiftLint/issues/898)

* Add `unavailable_function` opt-in rule to validate that functions that are
  currently unimplemented (using a placeholder `fatalError`) are marked with
  `@available(*, unavailable)`.  
  [Marcelo Fabri](https://github.com/marcelofabri)
  [#2127](https://github.com/realm/SwiftLint/issues/2127)

* Updates the `closure_end_indentation` rule to support autocorrection.  
  [Eric Horacek](https://github.com/erichoracek)

* Updates the `literal_expression_end_indentation` rule to support
  autocorrection.  
  [Eric Horacek](https://github.com/erichoracek)

* Add a new `multiline_function_chains` rule to validate that chained function
  calls start either on the same line or one per line.  
  [Eric Horacek](https://github.com/erichoracek)
  [#2214](https://github.com/realm/SwiftLint/issues/2214)

* Improves the `mark` rule's autocorrection.  
  [Eric Horacek](https://github.com/erichoracek)

* Add `redundant_set_access_control` rule to warn against using redundant
  setter ACLs on variable declarations.  
  [Marcelo Fabri](https://github.com/marcelofabri)
  [#1869](https://github.com/realm/SwiftLint/issues/1869)

* Add a new `ignores_interpolated_strings` config parameter to the `line_length`
  rule to ignore lines that include interpolated strings from this rule.  
  [Michael Gray](https://github.com/mishagray)
  [#2100](https://github.com/realm/SwiftLint/pull/2100)

* Add a new `ignores_default_parameters` config parameter to the
  `function_parameter_count` rule to ignore default parameter when calculating
  parameter count. True by default.  
  [Varun P M](https://github.com/varunpm1)
  [#2171](https://github.com/realm/SwiftLint/issues/2171)

* Add `empty_xctest_method` opt-in rule which warns against empty
  XCTest methods.  
  [Ornithologist Coder](https://github.com/ornithocoder)
  [#2190](https://github.com/realm/SwiftLint/pull/2190)

* Add `function_default_parameter_at_end` opt-in rule to validate that
  parameters with defaults are located toward the end of the parameter list in a
  function declaration.  
  [Marcelo Fabri](https://github.com/marcelofabri)
  [#2176](https://github.com/realm/SwiftLint/issues/2176)

* Add `file_name` opt-in rule validating that file names contain the name of a
  type or extension declared in the file (if any).  
  [JP Simard](https://github.com/jpsim)
  [#1420](https://github.com/realm/SwiftLint/issues/1420)

* Add `redundant_type_annotation` opt-in rule which warns against
  unnecessary type annotations for variables.  
  [Šimon Javora](https://github.com/sjavora)
  [#2239](https://github.com/realm/SwiftLint/pull/2239)

* Add `convenience_type` opt-in rule to validate that types hosting only static
  members should be enums to avoid instantiation.  
  [Marcelo Fabri](https://github.com/marcelofabri)
  [#1871](https://github.com/realm/SwiftLint/issues/1871)  

* Support for passing multiple path arguments.  
  [Ben Asher](https://github.com/benasher44)
  [#810](https://github.com/realm/SwiftLint/issues/810)

### Bug Fixes

* Update `LowerACLThanParent` rule to not lint extensions.  
  [Keith Smiley](https://github.com/keith)
  [#2164](https://github.com/realm/SwiftLint/pull/2164)

* Fix operator usage spacing nested generics false positive.  
  [Eric Horacek](https://github.com/erichoracek)
  [#1341](https://github.com/realm/SwiftLint/issues/1341)
  [#1897](https://github.com/realm/SwiftLint/issues/1897)

* Fix autocorrection for several rules
  (`empty_parentheses_with_trailing_closure`, `explicit_init`,
  `joined_default_parameter`, `redundant_optional_initialization` and
  `unused_closure_parameter`) when used with preprocessor macros.  
  [John Szumski](https://github.com/jszumski)
  [Marcelo Fabri](https://github.com/marcelofabri)

* Fix `unneeded_parentheses_in_closure_argument` false negatives when multiple
  violations are nested.  
  [Marcelo Fabri](https://github.com/marcelofabri)
  [#2188](https://github.com/realm/SwiftLint/issues/2188)

* Fix false negatives in `implicit_return` rule when using closures as
  function arguments.  
  [Marcelo Fabri](https://github.com/marcelofabri)
  [#2187](https://github.com/realm/SwiftLint/issues/2187)

* Fix false positives in `attributes` rule when `@testable` is used.  
  [Marcelo Fabri](https://github.com/marcelofabri)
  [#2211](https://github.com/realm/SwiftLint/issues/2211)

* Fix false positives in `prohibited_super_call` rule.  
  [Marcelo Fabri](https://github.com/marcelofabri)
  [#2212](https://github.com/realm/SwiftLint/issues/2212)

* Fix a false positive in `unused_closure_parameter` rule when a parameter
  is used in a string interpolation.  
  [Marcelo Fabri](https://github.com/marcelofabri)
  [#2062](https://github.com/realm/SwiftLint/issues/2062)

* Fixes a case where the `closure_end_indentation` rule wouldn't lint the end
  indentation of non-trailing closure parameters.  
  [Eric Horacek](https://github.com/erichoracek)
  [#2121](https://github.com/realm/SwiftLint/issues/2121)

## 0.25.1: Lid Locked

This is the last release to support building with Swift 3.2 and Swift 3.3.
The next release will require Swift 4.0 or higher to build.

### Breaking

* None.

### Enhancements

* Add `LowerACLThanParent` rule.  
  [Keith Smiley](https://github.com/keith)
  [#2136](https://github.com/realm/SwiftLint/pull/2136)

* Add `UIOffsetMake` to `legacy_constructor` rule.  
  [Nealon Young](https://github.com/nealyoung)
  [#2126](https://github.com/realm/SwiftLint/issues/2126)

* Add a new `excluded` config parameter to the `explicit_type_interface` rule
  to exempt certain types of variables from the rule.  
  [Rounak Jain](https://github.com/rounak)
  [#2028](https://github.com/realm/SwiftLint/issues/2028)

* Add `empty_string` opt-in rule to validate against comparing strings to `""`
  instead of using `.isEmpty`.  
  [Davide Sibilio](https://github.com/idevid)

* Add `untyped_error_in_catch` opt-in rule to warn against declaring errors
  without an explicit type in catch statements instead of using the implicit
  `error` variable.  
  [Daniel Metzing](https://github.com/dirtydanee)
  [#2045](https://github.com/realm/SwiftLint/issues/2045)

* Add `all` keyword for use in disable / enable statement:
  `// swiftlint:disable all`.
  It allows disabling SwiftLint entirely, in-code, for a particular section.  
  [fredpi](https://github.com/fredpi)
  [#2071](https://github.com/realm/SwiftLint/issues/2071)

* Adds `--force-exclude` option to `lint` and `autocorrect` commands, which will
  force SwiftLint to exclude files specified in the config `excluded` even if
  they are explicitly specified with `--path`.  
  [Ash Furrow](https://github.com/ashfurrow)
  [#2051](https://github.com/realm/SwiftLint/issues/2051)

* Adds `discouraged_optional_collection` opt-in rule to encourage the use of
  empty collections instead of optional collections.  
  [Ornithologist Coder](https://github.com/ornithocoder)
  [#1885](https://github.com/realm/SwiftLint/issues/1885)

* Add 4.1.0, 4.1.1 and 4.2.0 to Swift version detection.  
  [Norio Nomura](https://github.com/norio-nomura)
  [#2143](https://github.com/realm/SwiftLint/issues/2143)

* Support building with Swift 4.1.  
  [Norio Nomura](https://github.com/norio-nomura)
  [#2038](https://github.com/realm/SwiftLint/issues/2038)

### Bug Fixes

* Fixes an issue with the `yoda_condition` rule where the severity would always
  display as a warning, and the reason would display as the severity type.  
  [Twig](https://github.com/Twigz)

* Fix TODOs lint message to state that TODOs should be resolved instead of
  avoided.  
  [Adonis Peralta](https://github.com/donileo)
  [#150](https://github.com/realm/SwiftLint/issues/150)

* Fix some cases where `colon` rule wouldn't autocorrect dictionary literals.  
  [Marcelo Fabri](https://github.com/marcelofabri)
  [#2050](https://github.com/realm/SwiftLint/issues/2050)

* Fix linux crash on sources with surrogate pair emojis as variable names.  
  [Cyril Lashkevich](https://github.com/notorca)

* Make `legacy_constructor` rule more reliable, especially for autocorrecting.  
  [Marcelo Fabri](https://github.com/marcelofabri)
  [#2098](https://github.com/realm/SwiftLint/issues/2098)

* Fix `colon` rule autocorrect when preprocessor macros are present.  
  [Marcelo Fabri](https://github.com/marcelofabri)
  [#2099](https://github.com/realm/SwiftLint/issues/2099)

* Fix crash when saving cache if there're entries referring to the same path
  but with different capitalization.  
  [Marcelo Fabri](https://github.com/marcelofabri)
  [#2032](https://github.com/realm/SwiftLint/issues/2032)

* Fix several rules (`empty_enum_arguments`, `explicit_init`
  `empty_parentheses_with_trailing_closure`, `joined_default_parameter`,
  `redundant_optional_initialization`, `redundant_void_return` and
  `unused_closure_parameter`) rules autocorrection inside functions or other
  declarations.  
  [Marcelo Fabri](https://github.com/marcelofabri)

* Fix `redundant_void_return` rule autocorrect when preprocessor macros are
  present.  
  [John Szumski](https://github.com/jszumski)
  [#2115](https://github.com/realm/SwiftLint/issues/2115)

* Fix issue where the autocorrect done message used the plural form of "files"
  even if only 1 file changed.  
  [John Szumski](https://github.com/jszumski)

* Fix false positives in `attributes` rule when using Swift 4.1.  
  [Marcelo Fabri](https://github.com/marcelofabri)
  [#2125](https://github.com/realm/SwiftLint/issues/2125)
  [#2141](https://github.com/realm/SwiftLint/issues/2141)

## 0.25.0: Cleaning the Lint Filter

### Breaking

* None.

### Enhancements

* Adds `discouraged_optional_boolean` opt-in rule to discourage
  the use of optional booleans.  
  [Ornithologist Coder](https://github.com/ornithocoder)
  [#2011](https://github.com/realm/SwiftLint/issues/2011)

### Bug Fixes

* Fix some cases where `colon` rule wouldn't be autocorrected.  
  [Manabu Nakazawa](https://github.com/mshibanami)

* Fix false positives in `explicit_acl` rule when declaring functions and
  properties in protocols or implementing `deinit`.  
  [Marcelo Fabri](https://github.com/marcelofabri)
  [#2014](https://github.com/realm/SwiftLint/issues/2014)

* Fix false negatives in `unneeded_parentheses_in_closure_argument` rule
  when using `_` as one of the closure arguments.  
  [Marcelo Fabri](https://github.com/marcelofabri)
  [#2017](https://github.com/realm/SwiftLint/issues/2017)

* Fix several rules that use attributes when linting with a Swift 4.1 toolchain.  
  [Marcelo Fabri](https://github.com/marcelofabri)
  [#2019](https://github.com/realm/SwiftLint/issues/2019)

* Don't trigger violations in `let_var_whitespace` rule when using local
  variables when linting with a Swift 4.1 toolchain.  
  [Marcelo Fabri](https://github.com/marcelofabri)
  [#2021](https://github.com/realm/SwiftLint/issues/2021)

* Improve `type_name` rule violations to be positioned on the type name.  
  [Marcelo Fabri](https://github.com/marcelofabri)
  [#2021](https://github.com/realm/SwiftLint/issues/2021)

* Use SourceKit to validate `associatedtype` and `typealias` in `type_name` rule
  when linting with Swift 4.1.  
  [Marcelo Fabri](https://github.com/marcelofabri)
  [#2021](https://github.com/realm/SwiftLint/issues/2021)

* Fix some cases where violations would still be triggered when using the
  `ignores_function_declarations` configuration of `line_length` rule.  
  [Manabu Nakazawa](https://github.com/mshibanami)

* Fix false positive in `empty_enum_arguments` rule when using closures.  
  [Marcelo Fabri](https://github.com/marcelofabri)
  [#2041](https://github.com/realm/SwiftLint/issues/2041)

* Fix false positives in `force_unwrapping` rule when declaring functions that
  return implicitly unwrapped collections (for example `[Int]!` or
  `[AnyHashable: Any]!`).  
  [Marcelo Fabri](https://github.com/marcelofabri)
  [#2042](https://github.com/realm/SwiftLint/issues/2042)

* Fix directories with a `.swift` suffix being treated as files.  
  [Jamie Edge](https://github.com/JamieEdge)
  [#1948](https://github.com/realm/SwiftLint/issues/1948)

## 0.24.2: Dented Tumbler

### Breaking

* None.

### Enhancements

* None.

### Bug Fixes

* No longer log if the `indentation` key isn't set in the configuration file.  
  [JP Simard](https://github.com/jpsim)
  [#1998](https://github.com/realm/SwiftLint/issues/1998)

## 0.24.1: Dented Tumbler

### Breaking

* None.

### Enhancements

* Invalidate cache when Swift patch version changes.  
  [Norio Nomura](https://github.com/norio-nomura)

* Add `private_action` opt-in rule which warns against public
  @IBAction methods.  
  [Ornithologist Coder](https://github.com/ornithocoder)
  [#1931](https://github.com/realm/SwiftLint/issues/1931)

* Add `yoda_condition` opt-in rule which warns when Yoda conditions are used.
  That is, when the constant portion of the expression is on the left side of a
  conditional statement.  
  [Daniel Metzing](https://github.com/dirtydanee)
  [#1924](https://github.com/realm/SwiftLint/issues/1924)

* Indentation can now be specified via a configuration file.  
  [Noah McCann](https://github.com/nmccann)
  [RubenSandwich](https://github.com/RubenSandwich)
  [#319](https://github.com/realm/SwiftLint/issues/319)

* Add `required_enum_case` opt-in rule which allows enums that
  conform to protocols to require one or more cases.  Useful for
  result enums.  
  [Donald Ritter](https://github.com/donald-m-ritter)

* Add `discouraged_object_literal` opt-in rule which encourages initializers
  over object literals.  
  [Ornithologist Coder](https://github.com/ornithocoder)
  [#1987](https://github.com/realm/SwiftLint/issues/1987)

* Adds `prefixed_toplevel_constant` opt-in rule which encourages top-level
  constants to be prefixed by `k`.  
  [Ornithologist Coder](https://github.com/ornithocoder)
  [#1907](https://github.com/realm/SwiftLint/issues/1907)

* Added `explicit_acl` opt-in rule to enforce explicit access control levels.  
  [Josep Rodriguez](https://github.com/joseprl89)
  [#1822](https://github.com/realm/SwiftLint/issues/1649)

### Bug Fixes

* Fix false positives in `control_statement` rule when methods with keyword
  names are used.  
  [Marcelo Fabri](https://github.com/marcelofabri)
  [#1946](https://github.com/realm/SwiftLint/issues/1946)

* Fix false positives in `for_where` rule when pattern matching (`if case`)
  is used.  
  [Marcelo Fabri](https://github.com/marcelofabri)
  [#1968](https://github.com/realm/SwiftLint/issues/1968)

* Fix false positives in `unused_closure_parameter` rule when closure is wrapped
  in parentheses.  
  [JP Simard](https://github.com/jpsim)
  [#1979](https://github.com/realm/SwiftLint/issues/1979)

## 0.24.0: Timed Dry

### Breaking

* SwiftLint now requires Xcode 9 and Swift 3.2+ to build.  
  [Marcelo Fabri](https://github.com/marcelofabri)

* Remove `SwiftExpressionKind.other`.  
  [Marcelo Fabri](https://github.com/marcelofabri)

### Enhancements

* Add `sorted_first_last` opt-in rule to encourage using `min()` or `max()`
  over `sorted().first` or `sorted().last`.  
  [Tom Quist](https://github.com/tomquist)
  [#1932](https://github.com/realm/SwiftLint/issues/1932)

* Add `quick_discouraged_focused_test` opt-in rule which warns against
  focused tests in Quick tests.  
  [Ornithologist Coder](https://github.com/ornithocoder)
  [#1905](https://github.com/realm/SwiftLint/issues/1905)

* Add `override_in_extension` opt-in rule that warns against overriding
  declarations in an `extension`.  
  [Marcelo Fabri](https://github.com/marcelofabri)
  [#1884](https://github.com/realm/SwiftLint/issues/1884)

* Add `[f,x]{describe, context, itBehavesLike}` to `quick_discouraged_call`
  rule.  
  [Ornithologist Coder](https://github.com/ornithocoder)
  [#1903](https://github.com/realm/SwiftLint/issues/1903)

* Add `quick_discouraged_pending_test` opt-in rule which warns against
  pending tests in Quick tests.  
  [Ornithologist Coder](https://github.com/ornithocoder)
  [#1909](https://github.com/realm/SwiftLint/issues/1909)

* Speed up equality tests for `[Rule]` and `Configuration` values.  
  [JP Simard](https://github.com/jpsim)

* Make `Configuration` conform to `Hashable`.  
  [JP Simard](https://github.com/jpsim)

* Speed up reading cached results by about 200%.  
  [JP Simard](https://github.com/jpsim)

* Add `catch` to the statements checked by the `control_statement` rule.  
  [JP Simard](https://github.com/jpsim)

* Make `sorted_imports` correctable.  
  [Samuel Susla](https://github.com/sammy-sc)
  [JP Simard](https://github.com/jpsim)
  [#1822](https://github.com/realm/SwiftLint/issues/1822)

* Make `sorted_imports` only validate within "groups" of imports on directly
  adjacent lines.  
  [Samuel Susla](https://github.com/sammy-sc)
  [JP Simard](https://github.com/jpsim)
  [#1822](https://github.com/realm/SwiftLint/issues/1822)

### Bug Fixes

* Extend `first_where` and `contains_over_first_not_nil` rules to also detect
  cases where calls to `filter` and `first` are parenthesized.  
  [Tom Quist](https://github.com/tomquist)

* Correct equality tests for `Configuration` values. They previously didn't
  account for `warningThreshold` or `cachePath`.  
  [JP Simard](https://github.com/jpsim)

* Fix false positive in `multiline_parameters` rule when parameter is a closure
  with default value.  
  [Ornithologist Coder](https://github.com/ornithocoder)
  [#1912](https://github.com/realm/SwiftLint/issues/1912)

* Fix caching on Linux.  
  [JP Simard](https://github.com/jpsim)

* Fix crashes due to races.  
  [JP Simard](https://github.com/jpsim)

* Fix `String.characters` deprecation warnings when compiling with Swift
  4.0.2.  
  [JP Simard](https://github.com/jpsim)

## 0.23.1: Rewash: Forgotten Load Edition

### Breaking

* None.

### Enhancements

* None.

### Bug Fixes

* Fix false positive in `array_init` rule when using a `map` that
  doesn't take a closure.  
  [Marcelo Fabri](https://github.com/marcelofabri)
  [#1878](https://github.com/realm/SwiftLint/issues/1878)

* `superfluous_disable_command` rule can now be disabled as expected when
  using `// swiftlint:disable superfluous_disable_command`.  
  [Marcelo Fabri](https://github.com/marcelofabri)
  [#1890](https://github.com/realm/SwiftLint/issues/1890)

## 0.23.0: Permanent Press Cycle

### Breaking

* None.

### Enhancements

* Fix csv reporter to output records with new lines.  
  [atetlaw](https://github.com/atetlaw)

* Add `contains_over_first_not_nil` rule to encourage using `contains` over
  `first(where:) != nil`.  
  [Samuel Susla](https://github.com/sammy-sc)
  [#1514](https://github.com/realm/SwiftLint/issues/1514)

* Add `fallthrough` rule that flags usage of `fallthrough`.  
  [Marcelo Fabri](https://github.com/marcelofabri)
  [#1834](https://github.com/realm/SwiftLint/issues/1834)

* Improve `colon` rule to catch violations in dictionary types
  (e.g. `[String: Int]`), when using `Any` and on function calls.  
  [Marcelo Fabri](https://github.com/marcelofabri)
  [#1074](https://github.com/realm/SwiftLint/issues/1074)
  [#1389](https://github.com/realm/SwiftLint/issues/1389)

* Add `switch_case_alignment` rule to validate that `case` and `default`
  statements are vertically aligned with their enclosing `switch` statement.  
  [Austin Lu](https://github.com/austinlu)

* Add `array_init` opt-in rule to validate that `Array(foo)` should be preferred
  over `foo.map({ $0 })`.  
  [Marcelo Fabri](https://github.com/marcelofabri)
  [#1271](https://github.com/realm/SwiftLint/issues/1271)

* Truncate long configuration console descriptions to fit in the console window
  when running `swiftlint rules`.  
  [JP Simard](https://github.com/jpsim)
  [#1002](https://github.com/realm/SwiftLint/issues/1002)

* Add `multiline_arguments` opt-in rule that warns to either keep
  all the arguments of a function call on the same line,
  or one per line.  
  [Marcel Jackwerth](https://github.com/sirlantis)

* Add `unneeded_break_in_switch` rule to validate that no extra `break`s are
  added in `switch` statements.  
  [Marcelo Fabri](https://github.com/marcelofabri)
  [#1870](https://github.com/realm/SwiftLint/issues/1870)

* Add `literal_expression_end_indentation` opt-in rule to validate that
  array and dictionary literals ends have the same indentation as the line
  that started them.  
  [Marcelo Fabri](https://github.com/marcelofabri)
  [#1435](https://github.com/realm/SwiftLint/issues/1435)

### Bug Fixes

* Improve how `opening_brace` rule reports violations locations.  
  [Marcelo Fabri](https://github.com/marcelofabri)
  [#1811](https://github.com/realm/SwiftLint/issues/1811)

* Fix false negatives in `unneeded_parentheses_in_closure_argument` rule
  when using capture lists.  
  [Marcelo Fabri](https://github.com/marcelofabri)
  [#1817](https://github.com/realm/SwiftLint/issues/1817)

* Fix handling of attributes (`lazy`, `objc`, etc.) for the `let_var_whitespace`
  rule.  
  [David Catmull](https://github.com/Uncommon)
  [#1770](https://github.com/realm/SwiftLint/issues/1770)
  [#1812](https://github.com/realm/SwiftLint/issues/1812)

* Fix false positives in `for_where` rule when using `if var` inside `for`.  
  [Marcelo Fabri](https://github.com/marcelofabri)
  [#1838](https://github.com/realm/SwiftLint/issues/1838)

* Fix false positive in `class_delegate_protocol` rule when using Swift 4.0.1.  
  [Marcelo Fabri](https://github.com/marcelofabri)
  [#1856](https://github.com/realm/SwiftLint/issues/1856)

* Print multi-line configuration values in a single line when running
  `swiftlint rules` to avoid breaking the table format.  
  [JP Simard](https://github.com/jpsim)
  [#1002](https://github.com/realm/SwiftLint/issues/1002)

* Ignore SwiftLint commands (`swiftlint:(disable|enable)`) in `file_header`
  rule, making it work better with `superfluous_disable_command` rule.  
  [Marcelo Fabri](https://github.com/marcelofabri)
  [#1810](https://github.com/realm/SwiftLint/issues/1810)

* Fix false negatives in `generic_type_name`, `identifier_name` and `type_name`
  rules when using `allowed_symbols`.  
  [Marcelo Fabri](https://github.com/marcelofabri)

## 0.22.0: Wrinkle-free

### Breaking

* Nested configurations will now be merged with parent configurations rather
  than replace them outright.  
  [Stéphane Copin](https://github.com/stephanecopin)
  [JP Simard](https://github.com/jpsim)
  [#676](https://github.com/realm/SwiftLint/issues/676)

### Enhancements

* Add `is_disjoint` rule to encourage using `Set.isDisjoint(with:)` over
  `Set.intersection(_:).isEmpty`.  
  [JP Simard](https://github.com/jpsim)

* Add `xctfail_message` rule to enforce XCTFail
  calls to include a description of the assertion.  
  [Ornithologist Coder](https://github.com/ornithocoder)
  [#1370](https://github.com/realm/SwiftLint/issues/1370)

* Add `joined_default_parameter` correctable opt-in rule to discourage
  explicit usage of the default separator.  
  [Ornithologist Coder](https://github.com/ornithocoder)
  [#1093](https://github.com/realm/SwiftLint/issues/1093)
  [#1757](https://github.com/realm/SwiftLint/issues/1757)

* Files with extensions other than `.swift` can now be used as arguments
  to `--file` when linting or autocorrecting.  
  [Marcelo Fabri](https://github.com/marcelofabri)
  [#1721](https://github.com/realm/SwiftLint/issues/1721)

* Allow `()?`, `Void?`, `()!`, and `Void!` as return types in
  `redundant_void_return` rule.  
  [Ryan Booker](https://github.com/ryanbooker)
  [#1761](https://github.com/realm/SwiftLint/issues/1761)

* Add `single_test_class` opt-in rule to validate that test files
  only contain a single `QuickSpec` or `XCTestCase` subclass.  
  [Ornithologist Coder](https://github.com/ornithocoder)
  [#1779](https://github.com/realm/SwiftLint/issues/1779)

* Produce an error when a `// swiftlint:disable` command does not silence
  any violations.  
  [JP Simard](https://github.com/jpsim)
  [#1102](https://github.com/realm/SwiftLint/issues/1102)

* Add `quick_discouraged_call` opt-in rule to discourage calls and object
  initialization inside 'describe' and 'context' block in Quick tests.  
  [Ornithologist Coder](https://github.com/ornithocoder)
  [#1781](https://github.com/realm/SwiftLint/issues/1781)

* Invalidate cache when Swift version changes.  
  [Marcelo Fabri](https://github.com/marcelofabri)

* Add `pattern_matching_keywords` opt-in rule to enforce moving `let` and `var`
  keywords outside tuples in a `switch`.  
  [Marcelo Fabri](https://github.com/marcelofabri)
  [#202](https://github.com/realm/SwiftLint/issues/202)

* Add `explicit_enum_raw_value` opt-in rule to allow refactoring the
  Swift API without breaking the API contract.  
  [Mazyod](https://github.com/mazyod)
  [#1778](https://github.com/realm/SwiftLint/issues/1778)

* Add `no_grouping_extension` opt-in rule to disallow the use of extensions
  for code grouping purposes within the same file.  
  [Mazyod](https://github.com/mazyod)
  [#1767](https://github.com/realm/SwiftLint/issues/1767)

* Improve `syntactic_sugar` violation message to be type-specific.  
  [Marcelo Fabri](https://github.com/marcelofabri)
  [#1803](https://github.com/realm/SwiftLint/issues/1803)

* Add `multiple_closures_with_trailing_closure` rule that disallows trailing
  closure syntax when passing more than one closure argument to a function.  
  [Erik Strottmann](https://github.com/erikstrottmann)
  [#1801](https://github.com/realm/SwiftLint/issues/1801)

### Bug Fixes

* Fix false positive on `force_unwrapping` rule when declaring
  local variable with implicity unwrapped type.  
  [Otávio Lima](https://github.com/otaviolima)
  [#1710](https://github.com/realm/SwiftLint/issues/1710)

* Fix the warning message and autocorrection of `vertical_whitespace` rule to
  display the maximum empty lines allowed if `max_empty_lines` is greater
  than 1.  
  [Hossam Ghareeb](https://github.com/hossamghareeb)
  [#1763](https://github.com/realm/SwiftLint/issues/1763)

* Fix for the wrong configuration being used when using `--path` and a
  configuration exists in a parent directory.  
  [Marcelo Fabri](https://github.com/marcelofabri)
  [#1744](https://github.com/realm/SwiftLint/issues/1744)

* Fix false positive on `unused_enumerated` rule with complex variable
  bindings.  
  [Marcelo Fabri](https://github.com/marcelofabri)
  [#1787](https://github.com/realm/SwiftLint/issues/1787)

* Fix incorrect violations and autocorrections on
  `unneeded_parentheses_in_closure_argument` rule that were generated in some
  cases (mainly when using chained method calls with closures).  
  [Marcelo Fabri](https://github.com/marcelofabri)

## 0.21.0: Vintage Washboard

### Breaking

* Xcode 8.3 or later and Swift 3.1 or later are required to build.  
  [Norio Nomura](https://github.com/norio-nomura)

### Enhancements

* Rules are now categorized as `lint`, `idiomatic`, `style`, `metrics`
  or `performance`. Currently this is just used for documentation purposes
  when you run `swiftlint rules` or `swiftlint generate-docs`.  
  [Marcelo Fabri](https://github.com/marcelofabri)

* Add [rules documentation](Rules.md) generation.  
  [Marcelo Fabri](https://github.com/marcelofabri)
  [#1078](https://github.com/realm/SwiftLint/issues/1078)

* Add `private_over_fileprivate` correctable rule to check for top-level usages
  of `fileprivate` and recommend `private` instead. This is in line with
  SE-0169's goal "for `fileprivate` to be used rarely". There is a also a new
  `strict_fileprivate` opt-in rule that will mark every `fileprivate`
  as a violation (especially useful with Swift 4).  
  [Jose Cheyo Jimenez](https://github.com/masters3d)
  [Marcelo Fabri](https://github.com/marcelofabri)
  [#1469](https://github.com/realm/SwiftLint/issues/1469)
  [#1058](https://github.com/realm/SwiftLint/issues/1058)

* Add `let_var_whitespace` opt-in rule to enforce that `let`/`var` declarations
  should be separated from other statements by a single blank line.  
  [Uncommon](https://github.com/Uncommon)
  [#1461](https://github.com/realm/SwiftLint/issues/1461)

* Improve performance when linting and correcting on Linux,
  matching macOS behavior.  
  [JP Simard](https://github.com/jpsim)
  [#1577](https://github.com/realm/SwiftLint/issues/1577)

* Don't trigger `implicit_getter` violations when attributes (such as `mutating`
  or `@inline`) are present.  
  [Marcelo Fabri](https://github.com/marcelofabri)
  [#1309](https://github.com/realm/SwiftLint/issues/1309)
  [#1589](https://github.com/realm/SwiftLint/issues/1589)

* Add `--use-tabs` option to `AutoCorrectOptions`, enabling formatting using
  tabs over spaces.  
  [Cody Winton](https://github.com/codytwinton)
  [#1327](https://github.com/realm/SwiftLint/issues/1327)

* Improve `autocorrect` performance by running it in parallel.  
  [Marcelo Fabri](https://github.com/marcelofabri)
  [#1578](https://github.com/realm/SwiftLint/issues/1578)

* Support building with Xcode 9 beta 3 in Swift 3.2 mode.  
  [JP Simard](https://github.com/jpsim)

* Add support for optional `error` severity level configuration.  
  [Jamie Edge](https://github.com/JamieEdge)
  [Marcelo Fabri](https://github.com/marcelofabri)
  [#1647](https://github.com/realm/SwiftLint/issues/1647)

* Add `unneeded_parentheses_in_closure_argument` opt-in correctable rule that
  warns against using parentheses around argument declarations in closures.  
  [Marcelo Fabri](https://github.com/marcelofabri)
  [#1483](https://github.com/realm/SwiftLint/issues/1483)

* Add `--disabled` flag to `swiftlint rules` to print only rules that are
  not enabled in the configuration.  
  [Marcelo Fabri](https://github.com/marcelofabri)

* Add `ignore_comment_only_lines` boolean configuration option
  to `file_length` rule. With the option enabled, `file_length` will
  ignore lines which have only comments.  
  [Samuel Susla](https://github.com/sammy-SC)
  [#1165](https://github.com/realm/SwiftLint/issues/1165)

* Improve `file_header` rule description.  
  [Marcelo Fabri](https://github.com/marcelofabri)
  [#1492](https://github.com/realm/SwiftLint/issues/1492)

* Add `trailing_closure` opt-in rule that validates that trailing
  closure syntax should be used whenever possible.  
  [Marcelo Fabri](https://github.com/marcelofabri)
  [#54](https://github.com/realm/SwiftLint/issues/54)

* Shebang (`#!`) in the beginning of a file is now ignored by all rules.  
  [Marcelo Fabri](https://github.com/marcelofabri)
  [#1294](https://github.com/realm/SwiftLint/issues/1294)

* Add `block_based_kvo` rule that enforces the usage of the new block based
  KVO API added when linting with Swift 3.2 or later.  
  [Marcelo Fabri](https://github.com/marcelofabri)
  [#1714](https://github.com/realm/SwiftLint/issues/1714)

* Make `file_header` rule ignore doc comments.  
  [Marcelo Fabri](https://github.com/marcelofabri)
  [#1719](https://github.com/realm/SwiftLint/issues/1719)

* Allow using environment variables in a configuration file in the form of
  `${SOME_VARIABLE}`. The variables will be expanded when the configuration
  is first loaded.  
  [Marcelo Fabri](https://github.com/marcelofabri)
  [#1512](https://github.com/realm/SwiftLint/issues/1512)

* Treat `yes`, `no`, `on` and `off` as strings (and not booleans) when loading
  configuration files.  
  [Marcelo Fabri](https://github.com/marcelofabri)
  [#1424](https://github.com/realm/SwiftLint/issues/1424)

* Add `discouraged_direct_init` rule that discourages direct
  initialization of certain types.  
  [Ornithologist Coder](https://github.com/ornithocoder)
  [#1306](https://github.com/realm/SwiftLint/issues/1306)

### Bug Fixes

* Fix false positive on `redundant_discardable_let` rule when using
  `while` statements.  
  [Marcelo Fabri](https://github.com/marcelofabri)
  [#1669](https://github.com/realm/SwiftLint/issues/1669)

* Fix all custom rules not being applied when any rule is configured
  incorrectly.  
  [Jamie Edge](https://github.com/JamieEdge)
  [#1586](https://github.com/realm/SwiftLint/issues/1586)

* Fix crash when using `--config` with a relative path and
  `--path` with a file.  
  [Marcelo Fabri](https://github.com/marcelofabri)
  [#1694](https://github.com/realm/SwiftLint/issues/1694)

* Fix `mark` rule corrections generating invalid code in some cases.  
  [Marcelo Fabri](https://github.com/marcelofabri)
  [#1029](https://github.com/realm/SwiftLint/issues/1029)

* Fix false positive in `empty_enum_arguments` rule when using wildcards and
  `where` clauses.  
  [Marcelo Fabri](https://github.com/marcelofabri)
  [#1722](https://github.com/realm/SwiftLint/issues/1722)

* Fix false positive in `large_tuple` rule when using throwing closure.  
  [Liquidsoul](https://github.com/liquidsoul)

* Make `vertical_parameter_alignment` more robust, fixing false positives and
  detecting previously missed violations.  
  [JP Simard](https://github.com/jpsim)
  [#1488](https://github.com/realm/SwiftLint/issues/1488)

## 0.20.1: More Liquid Fabric Softener

### Breaking

* None.

### Enhancements

* None.

### Bug Fixes

* Fix typo in `FatalErrorMessageRule`.  
  [Alexander Lash](https://github.com/abl)

* Don't trigger an `extension_access_modifier` violation when all extension
  members are `open`, as `open extension` is not supported by Swift.  
  [Marcelo Fabri](https://github.com/marcelofabri)
  [#1629](https://github.com/realm/SwiftLint/issues/1629)

* Don't trigger a `vertical_parameter_alignment_on_call` violation when
  trailing closures are used.  
  [Marcelo Fabri](https://github.com/marcelofabri)
  [#1635](https://github.com/realm/SwiftLint/issues/1635)

* Make `vertical_parameter_alignment_on_call` more flexible when multiline
  parameters are used.  
  [Marcelo Fabri](https://github.com/marcelofabri)
  [#1630](https://github.com/realm/SwiftLint/issues/1630)
  [#1643](https://github.com/realm/SwiftLint/issues/1643)

* Use the directory's `.swiftlint.yml` when `--path` is used.  
  [Marcelo Fabri](https://github.com/marcelofabri)
  [#1631](https://github.com/realm/SwiftLint/issues/1631)

## 0.20.0: Liquid Fabric Softener

### Breaking

* None.

### Enhancements

* Detect more violations of `force_unwrapping` when using subscripts.  
  [Otávio Lima](https://github.com/otaviolima)

* Match `(Void)` as return type in the `void_return` rule.  
  [Anders Hasselqvist](https://github.com/nevil)

* Add `multiline_parameters` opt-in rule that warns to either keep
  all the parameters of a method or function on the same line,
  or one per line.  
  [Ornithologist Coder](https://github.com/ornithocoder)

* Update `function_parameter_count` rule to ignore overridden methods.  
  [Markus Gasser](https://github.com/frenetisch-applaudierend)
  [#1562](https://github.com/realm/SwiftLint/issues/1562)

* Skip files with valid cache & no violations when auto correcting.  
  [Marcelo Fabri](https://github.com/marcelofabri)
  [#1554](https://github.com/realm/SwiftLint/issues/1554)

* Don't trigger violations from the `private_unit_test` rule when a method has
  parameters.  
  [Marcelo Fabri](https://github.com/marcelofabri)
  [#1532](https://github.com/realm/SwiftLint/issues/1532)

* Don't trigger violations from the `discarded_notification_center_observer`
  rule when the observer is being returned from a function that is not marked
  as `@discardableResult`.  
  [Marcelo Fabri](https://github.com/marcelofabri)
  [#1525](https://github.com/realm/SwiftLint/issues/1525)

* Add `extension_access_modifier` opt-in rule validating that if all the
  declarations in a given extension have the same Access Control Level, the ACL
  keyword should be applied to the top-level extension.  
  [Marcelo Fabri](https://github.com/marcelofabri)
  [#1546](https://github.com/realm/SwiftLint/issues/1546)

* Add `vertical_parameter_alignment_on_call` opt-in rule that validates that
  parameters are vertically aligned on a method call.  
  [Marcelo Fabri](https://github.com/marcelofabri)
  [#1037](https://github.com/realm/SwiftLint/issues/1037)

* Add `code_literal` and `image_literal` boolean configuration options to
  `object_literal` rule. They allow to only check for one or the other
  literal type instead of both together.  
  [Cihat Gündüz](https://github.com/Dschee)
  [#1587](https://github.com/realm/SwiftLint/issues/1587)

### Bug Fixes

* Fix false positive in `empty_enum_arguments` rule when calling methods.  
  [Marcelo Fabri](https://github.com/marcelofabri)
  [#1597](https://github.com/realm/SwiftLint/issues/1597)

* Fix crash in `unused_closure_parameter` rule when using unicode identifiers.  
  [Woo-Sik Byun](https://github.com/woosiki)
  [Marcelo Fabri](https://github.com/marcelofabri)

* Fix two false positives in `force_unwrapping` rule.  
  [Otávio Lima](https://github.com/otaviolima)
  [#614](https://github.com/realm/SwiftLint/issues/614)
  [#977](https://github.com/realm/SwiftLint/issues/977)
  [#1614](https://github.com/realm/SwiftLint/issues/1614)

* Fix custom rules not working correctly with comment commands.  
  [JP Simard](https://github.com/jpsim)
  [#1558](https://github.com/realm/SwiftLint/issues/1558)

* Fix incorrectly using configuration files named `.swiftlint.yml` when they are
  located in the same directory as a differently-named, user-provided custom
  configuration file.  
  [JP Simard](https://github.com/jpsim)
  [#1531](https://github.com/realm/SwiftLint/issues/1531)

* Fix `empty_count` rule false positive in words that include "count".  
  [Marcelo Fabri](https://github.com/marcelofabri)
  [#1622](https://github.com/realm/SwiftLint/issues/1622)

* Use `validates_start_with_lowercase` key when decoding configurations for
  `generic_type_name`, `identifier_name` and `type_name` rules. This key was
  used on the docs, but internally `validates_start_lowercase` was used.  
  [Marcelo Fabri](https://github.com/marcelofabri)
  [#1626](https://github.com/realm/SwiftLint/issues/1626)

## 0.19.0: Coin-Operated Machine

### Breaking

* Remove support for Swift 2.  
  [Marcelo Fabri](https://github.com/marcelofabri)
  [#1453](https://github.com/realm/SwiftLint/issues/1453)

* Remove `missing_docs` and `valid_docs` rules since
  they were already disabled.  
  [Marcelo Fabri](https://github.com/marcelofabri)
  [#1453](https://github.com/realm/SwiftLint/issues/1453)

* Add `modificationDate(forFileAtPath:)` function requirement to
  `LintableFileManager` protocol.  
  [Victor Pimentel](https://github.com/victorpimentel)

* Several breaking changes to `LinterCache`.  
  [Victor Pimentel](https://github.com/victorpimentel)
  [JP Simard](https://github.com/jpsim)

* Remove `Configuration.hash` property.  
  [Victor Pimentel](https://github.com/victorpimentel)

* Rename `ConditionalReturnsOnNewline` struct to
  `ConditionalReturnsOnNewlineRule` to match rule naming conventions.  
  [JP Simard](https://github.com/jpsim)

### Enhancements

* Cache linter results for files unmodified since the previous linter run.  
  [Victor Pimentel](https://github.com/victorpimentel)
  [JP Simard](https://github.com/jpsim)
  [Marcelo Fabri](https://github.com/marcelofabri)
  [#1184](https://github.com/realm/SwiftLint/issues/1184)
  [#1550](https://github.com/realm/SwiftLint/issues/1550)

* Add opt-in configurations to `generic_type_name`, `identifier_name` and
  `type_name` rules to allow excluding non-alphanumeric characters and names
  that start with uppercase.  
  [Javier Hernández](https://github.com/jaherhi)
  [#541](https://github.com/realm/SwiftLint/issues/541)

* Adds support for `excluded` in custom rules to exclude files.  
  [Nigel Flack](https://github.com/nigelflack)
  [#1437](https://github.com/realm/SwiftLint/issues/1437)

* Make `trailing_comma` rule autocorrectable.  
  [Samuel Susla](https://github.com/sammy-SC)
  [Jeremy David Giesbrecht](https://github.com/SDGGiesbrecht)
  [#1326](https://github.com/realm/SwiftLint/issues/1326)

* Added `no_extension_access_modifier` opt-in rule to disallow access modifiers
  completely, à la SE-0119.  
  [Jose Cheyo Jimenez](https://github.com/masters3d)
  [#1457](https://github.com/realm/SwiftLint/issues/1457)

* Add lowercase and missing colon checks to the `mark` rule.  
  [Jason Moore](https://github.com/xinsight)

* Improve violation reason wording in `function_body_length`,
  `large_type`, and `type_body_length` rules.  
  [ultimatedbz](https://github.com/ultimatedbz)

* Add `explicit_top_level_acl` opt-in rule that validates that all top
  level declarations should explicitly be marked with an Access Control
  Level (`private`, `fileprivate`, `internal`, `public` or `open`).  
  [J. Cheyo Jimenez](https://github.com/masters3d)
  [Marcelo Fabri](https://github.com/marcelofabri)
  [#58](https://github.com/realm/SwiftLint/issues/58)

* Add `implicit_return` opt-in rule that warns against using the `return`
  keyword when it can be omitted inside closures.  
  [Marcelo Fabri](https://github.com/marcelofabri)
  [#1194](https://github.com/realm/SwiftLint/issues/1194)

* Add option to `unused_optional_binding` rule to ignore `try?`
  in `guard` statements.  
  [Sega-Zero](https://github.com/Sega-Zero)
  [#1432](https://github.com/realm/SwiftLint/issues/1432)

* Add `empty_enum_arguments` correctable rule that warns against using
  silent associated values inside a `case`.  
  [Marcelo Fabri](https://github.com/marcelofabri)
  [#1425](https://github.com/realm/SwiftLint/issues/1425)
  [#1549](https://github.com/realm/SwiftLint/issues/1549)

* Remove `file.zip` from the `Pods` directory when installing SwiftLint via
  CocoaPods.  
  [Hesham Salman](https://github.com/heshamsalman)
  [#1507](https://github.com/realm/SwiftLint/issues/1507)

* Add `protocol_property_accessors_order` correctable rule that validates
  that the order of accessors is `get set` when declaring variables
  in protocols.  
  [Marcelo Fabri](https://github.com/marcelofabri)
  [#1504](https://github.com/realm/SwiftLint/issues/1504)

* Make `Region` & `Command` structs conform to `Equatable`.  
  [JP Simard](https://github.com/jpsim)

* Make `closure_spacing` a `CorrectableRule`.  
  [J. Cheyo Jimenez](https://github.com/masters3d)

### Bug Fixes

* `emoji` and `checkstyle` reporter output report sorted by file name.  
  [norio-nomura](https://github.com/norio-nomura)
  [#1429](https://github.com/realm/SwiftLint/issues/1429)

* Prevent false positive in `shorthand_operator` rule.  
  [sammy-SC](https://github.com/sammy-SC)
  [#1254](https://github.com/realm/SwiftLint/issues/1254)

* Fix typo in `DiscardedNotificationCenterObserverRule`.  
  [Spencer Kaiser](https://github.com/spencerkaiser)

* Fix `empty_parameters` rule with Swift 3.  
  [Marcelo Fabri](https://github.com/marcelofabri)
  [#1460](https://github.com/realm/SwiftLint/issues/1460)

* Prevent triggering `redundant_optional_initialization` rule
  on a `lazy var` since it needs initialization.  
  [Marcelo Fabri](https://github.com/marcelofabri)
  [#1334](https://github.com/realm/SwiftLint/issues/1334)

* Fix `ignores_case_statements` key in `cyclomatic_complexity` description.  
  [Jeff Blagdon](https://github.com/jefflovejapan)
  [#1434](https://github.com/realm/SwiftLint/issues/1434)

* Fall back to reporting violations on line `1` if no line was provided for the
  violation's location, ensuring Xcode always displays the warning or error.  
  [rjhodge](https://github.com/rjhodge)
  [JP Simard](https://github.com/jpsim)
  [#1520](https://github.com/realm/SwiftLint/issues/1520)

* Fix crash or incorrect violation location with strings including multi-byte
  unicode characters.  
  [Marcelo Fabri](https://github.com/marcelofabri)
  [#1006](https://github.com/realm/SwiftLint/issues/1006)

* Fix false positive in `syntactic_sugar` rule when using nested types named
  `Optional`, `ImplicitlyUnwrappedOptional`, `Array` or `Dictionary`.  
  [Marcelo Fabri](https://github.com/marcelofabri)
  [#1508](https://github.com/realm/SwiftLint/issues/1508)

* Fix false positives in `prohibited_super_call` & `overridden_super_call` rules
  where calls to `super` were done in nested scopes such as `defer` blocks.  
  [JP Simard](https://github.com/jpsim)
  [#1301](https://github.com/realm/SwiftLint/issues/1301)

* Fix non-root configurations logging configuration warnings more than once.  
  [JP Simard](https://github.com/jpsim)
  [#949](https://github.com/realm/SwiftLint/issues/949)

* Fix some overlapping `// swiftlint` commands not being applied.  
  [JP Simard](https://github.com/jpsim)
  [#1388](https://github.com/realm/SwiftLint/issues/1388)

## 0.18.1: Misaligned Drum

### Breaking

* None.

### Enhancements

* None.

### Bug Fixes

* Compile releases in the 'Release' configuration rather than 'Debug'.  
  [JP Simard](https://github.com/jpsim)

## 0.18.0: Misaligned Drum

### Breaking

* Replace YamlSwift with Yams. SwiftLint no longer includes YamlSwift. If your
  project implicitly depends on YamlSwift, you need to modify it to depend on
  YamlSwift explicitly.  
  [norio-nomura](https://github.com/norio-nomura)
  [#1412](https://github.com/realm/SwiftLint/issues/1412)

* Yams interprets YAML more strictly than YamlSwift, so if your YAML
  configurations previously worked with SwiftLint but didn't fully conform to
  the YAML 1.2 standard, you'll need to fix those validation errors.
  For example:

  ```yaml
  custom_rules:
    wrong_regex:
      name: "wrong regex"
      regex: "((assert|precondition)\(false)" # '\' in "" means escape sequence
    strict_regex:
      name: "strict regex"
      regex: '((assert|precondition)\(false)' # Use single quotes
  ```

  [JP Simard](https://github.com/jpsim)

### Enhancements

* Support compiling with Xcode 8.3 and Swift 3.1.  
  [Keith Smiley](https://github.com/keith)

* Fix false positives on `for_where` rule and skip violation on
  complex conditions.  
  [Marcelo Fabri](https://github.com/marcelofabri)
  [#1387](https://github.com/realm/SwiftLint/issues/1387)

* Print YAML configuration errors in locatable format compatible with Xcode's
  Issue Navigator.
  ![A list of issues and an editor open in Xcode with one line in the editor being highlighted with an error overlay.](https://cloud.githubusercontent.com/assets/33430/24688866/f18d40f4-19fd-11e7-8f17-72f1fca20406.png)
  [JP Simard](https://github.com/jpsim)

### Bug Fixes

* Fix --lenient enforcement not being applied to all violations.  
  [aaroncrespo](https://github.com/aaroncrespo)
  [#1391](https://github.com/realm/SwiftLint/issues/1391)

* Fix false positives in `unused_optional_binding` rule.  
  [Daniel Rodríguez Troitiño](https://github.com/drodriguez)
  [#1376](https://github.com/realm/SwiftLint/issues/1376)

* Fix false positives in `redundant_discardable_let` rule.  
  [Jeremy David Giesbrecht](https://github.com/SDGGiesbrecht)
  [#1415](https://github.com/realm/SwiftLint/issues/1415)

## 0.17.0: Extra Rinse Cycle

### Breaking

* `variable_name` rule (`VariableNameRule`) is now `identifier_name`
  (`IdentifierNameRule`) as it validates other identifiers as well.  
  [Marcelo Fabri](https://github.com/marcelofabri)
  [#663](https://github.com/realm/SwiftLint/issues/663)

* Fix `sorted_imports` rule to sort ignoring case.  
  [Keith Smiley](https://github.com/keith)
  [#1185](https://github.com/realm/SwiftLint/issues/1185)

* Temporarily disable cache when linting. This will be re-enabled in a future
  version after important cache-related issues have been addressed.  
  [Marcelo Fabri](https://github.com/marcelofabri)

### Enhancements

* Add `implicitly_unwrapped_optional` opt-in rule that warns against using
  implicitly unwrapped optionals, except cases when this IUO is an IBOutlet.  
  [Siarhei Fedartsou](https://github.com/SiarheiFedartsou)
  [#56](https://github.com/realm/SwiftLint/issues/56)

* Performance improvements to `generic_type_name`,
  `redundant_nil_coalescing`, `mark`, `first_where` and
  `vertical_whitespace` rules.  
  [Marcelo Fabri](https://github.com/marcelofabri)

* Add `discarded_notification_center_observer` rule that warns when the result
  of `NotificationCenter.addObserver(forName:object:queue:using:)` is not stored
  so it can be removed later.  
  [Marcelo Fabri](https://github.com/marcelofabri)
  [#1062](https://github.com/realm/SwiftLint/issues/1062)

* Add `notification_center_detachment` rule that warns against an object
  removing itself from `NotificationCenter` in an unsafe location.  
  [Marcelo Fabri](https://github.com/marcelofabri)
  [#1061](https://github.com/realm/SwiftLint/issues/1061)

* Accept `AnyObject` and `NSObjectProtocol` in `class_delegate_protocol`.  
  [Jon Shier](https://github.com/jshier)
  [#1261](https://github.com/realm/SwiftLint/issues/1261)

* Add `ignores_function_declarations` and `ignores_comments` as options to
  `LineLengthRule`.  
  [Michael L. Welles](https://github.com/mlwelles)
  [#598](https://github.com/realm/SwiftLint/issues/598)
  [#975](https://github.com/realm/SwiftLint/issues/975)

* Add `for_where` rule that validates that `where` is used in a `for` loop
  instead of a single `if` expression inside the loop.  
  [Marcelo Fabri](https://github.com/marcelofabri)
  [#1228](https://github.com/realm/SwiftLint/issues/1228)

* `unused_enumerated` rule now warns when only the index is being used.
  You should use `.indices` instead of `.enumerated()` in this case.  
  [Marcelo Fabri](https://github.com/marcelofabri)
  [#1278](https://github.com/realm/SwiftLint/issues/1278)

* Add `ignores_case_statements` as option to `CyclomaticComplexityRule`.  
  [Michael L. Welles](https://github.com/mlwelles)
  [#1298](https://github.com/realm/SwiftLint/issues/1298)

* Add correctable `redundant_discardable_let` rule that warns when
  `let _ = foo()` is used to discard a result from a function instead of
  `_ = foo()`.  
  [Marcelo Fabri](https://github.com/marcelofabri)
  [#1232](https://github.com/realm/SwiftLint/issues/1232)

* Accept global and local variables in `implicit_getter` rule.  
  [Marcelo Fabri](https://github.com/marcelofabri)

* Add `--enabled` (or `-e`) switch to the `rules` CLI command, to only display
  enabled rules.  
  [Natan Rolnik](https://github.com/NatanRolnik)
  [#1270](https://github.com/realm/SwiftLint/issues/1270)

* Now `nesting` rule can be configured with a type and statement level.  
  [Hayashi Tatsuya](https://github.com/sora0077)
  [#1318](https://github.com/realm/SwiftLint/issues/1318)

* Add `explicit_type_interface` opt-in rule that validates that the properties
  have an explicit type interface.  
  [Kim de Vos](https://github.com/kimdv)

* Add `--lenient` CLI option to `lint` command. Facilitates running a lint task
  that doesn't fail a pipeline of other tasks.  
  [aaroncrespo](https://github.com/aaroncrespo)
  [#1322](https://github.com/realm/SwiftLint/issues/1322)

* Add `fatal_error_message` opt-in rule that validates that `fatalError()` calls
  have a message.  
  [Kim de Vos](https://github.com/kimdv)
  [#1348](https://github.com/realm/SwiftLint/issues/1348)

### Bug Fixes

* Fix crashes when accessing cached regular expressions when linting in
  parallel.  
  [JP Simard](https://github.com/jpsim)
  [#1344](https://github.com/realm/SwiftLint/issues/1344)

* Fix a false positive on `large_tuple` rule when using closures.  
  [Marcelo Fabri](https://github.com/marcelofabri)
  [#1234](https://github.com/realm/SwiftLint/issues/1234)

* Fix `force_unwrap` false positive for bool negation.  
  [Aaron McTavish](https://github.com/aamctustwo)
  [#918](https://github.com/realm/SwiftLint/issues/918)

* Fix false positive and wrong correction on `number_separator` rule.  
  [Marcelo Fabri](https://github.com/marcelofabri)
  [#1242](https://github.com/realm/SwiftLint/issues/1242)

* Retain closure parameter types when they are specified during autocorrect.  
  [Allen Zeng](https://github.com/allen-zeng)
  [#1175](https://github.com/realm/SwiftLint/issues/1175)

* Fix `redundant_void_return` matches if return type starts with Void~.  
  [Hayashi Tatsuya](https://github.com/sora0077)

* Ignore `unused_closure_parameter` rule on closures that are called inline.  
  [Marcelo Fabri](https://github.com/marcelofabri)
  [#1161](https://github.com/realm/SwiftLint/issues/1161)

* Disable `valid_docs` and `missing_docs` rules when running in Swift 2.3 or
  later as they have not been updated to work with those versions of Swift.
  Both rules are now opt-in because of this.  
  [JP Simard](https://github.com/jpsim)
  [#728](https://github.com/realm/SwiftLint/issues/728)

* Fix false positive on `large_tuple` rule when using generics inside a tuple.  
  [Marcelo Fabri](https://github.com/marcelofabri)
  [#1257](https://github.com/realm/SwiftLint/issues/1257)

* Make `ASTRule` default implementation to navigate through the substructure
  even if its children are from a different kind. This fixes some violations not
  being reported in some contexts.  
  [Marcelo Fabri](https://github.com/marcelofabri)
  [#1237](https://github.com/realm/SwiftLint/issues/1237)

* Reimplement `switch_case_on_newline` rule to be an `ASTRule` and be more
  reliable, fixing some false negatives and false positives.  
  [Marcelo Fabri](https://github.com/marcelofabri)
  [#1268](https://github.com/realm/SwiftLint/issues/1268)

* Fix `closure_end_indentation` rule false positive when using single-line
  closures.  
  [Marcelo Fabri](https://github.com/marcelofabri)
  [#1216](https://github.com/realm/SwiftLint/issues/1216)

* Fix `todo` rule messages when the comment is not on a new line.  
  [Marcelo Fabri](https://github.com/marcelofabri)
  [#1304](https://github.com/realm/SwiftLint/issues/1304)

* Fix false negative on `unused_closure_parameter` rule.  
  [Hayashi Tatsuya](https://github.com/sora0077)

* Fix `checkstyle` report format.  
  [Yuki Oya](https://github.com/YukiOya)

## 0.16.1: Commutative Fabric Sheets

### Breaking

* None.

### Enhancements

* Improve `unused_optional_binding` rule on tuples check.  
  [Rafael Machado](https://github.com/rakaramos)

* Update `variable_name` to ignore overrides.  
  [Aaron McTavish](https://github.com/aamctustwo)
  [#1169](https://github.com/realm/SwiftLint/issues/1169)

* Update `number_separator` rule to allow for specifying
  minimum length of fraction.  
  [Bjarke Søndergaard](https://github.com/bjarkehs)
  [#1200](https://github.com/realm/SwiftLint/issues/1200)

* Update `legacy_constant` rule to support `CGFloat.pi` and `Float.pi`.  
  [Aaron McTavish](https://github.com/aamctustwo)
  [#1198](https://github.com/realm/SwiftLint/issues/1198)

### Bug Fixes

* Fix false positives on `shorthand_operator` rule.  
  [Marcelo Fabri](https://github.com/marcelofabri)
  [#1156](https://github.com/realm/SwiftLint/issues/1156)
  [#1163](https://github.com/realm/SwiftLint/issues/1163)

* Fix false positive on `redundant_optional_initialization` rule.  
  [Marcelo Fabri](https://github.com/marcelofabri)
  [#1159](https://github.com/realm/SwiftLint/issues/1159)

* Fix false positive on `operator_usage_whitespace` rule with decimal
  literals in exponent format.  
  [Marcelo Fabri](https://github.com/marcelofabri)
  [#1153](https://github.com/realm/SwiftLint/issues/1153)

* Fix `excluded` configuration not excluding files.  
  [Marcelo Fabri](https://github.com/marcelofabri)
  [#1166](https://github.com/realm/SwiftLint/issues/1166)

* Disable commutative operations on `shorthand_operator` rule.  
  [Marcelo Fabri](https://github.com/marcelofabri)
  [#1182](https://github.com/realm/SwiftLint/issues/1182)
  [#1183](https://github.com/realm/SwiftLint/issues/1183)
  [#1211](https://github.com/realm/SwiftLint/issues/1211)

* Fix crash when running in a Sandboxed environment, which also fixes Homebrew
  distribution. Set the `SWIFTLINT_SWIFT_VERSION` environment variable to either
  `2` or `3` to force that operation mode, bypassing the Swift version
  determined from SourceKit.  
  [JP Simard](https://github.com/jpsim)

## 0.16.0: Maximum Energy Efficiency Setting

### Breaking

* Several API breaking changes were made to conform to the Swift 3 API Design
  Guidelines. We apologize for any inconvenience this may have caused.  
  [JP Simard](https://github.com/jpsim)

### Enhancements

* Speed up linting by caching linter results across invocations.  
  [Marcelo Fabri](https://github.com/marcelofabri)
  [#868](https://github.com/realm/SwiftLint/issues/868)

* Speed up linting by processing multiple files and rules concurrently.  
  [JP Simard](https://github.com/jpsim)
  [#1077](https://github.com/realm/SwiftLint/issues/1077)

* Make many operations in SwiftLintFramework safe to call in multithreaded
  scenarios, including accessing `Linter.styleViolations`.  
  [JP Simard](https://github.com/jpsim)
  [#1077](https://github.com/realm/SwiftLint/issues/1077)

* Permit unsigned and explicitly-sized integer types in `valid_ibinspectable`.  
  [Daniel Duan](https://github.com/dduan)

* Make `nimble_operator` rule correctable.  
  [Vojta Stavik](https://github.com/VojtaStavik)

* Add `vertical_parameter_alignment` rule that checks if parameters are
  vertically aligned for multi-line function declarations.  
  [Marcelo Fabri](https://github.com/marcelofabri)
  [#1033](https://github.com/realm/SwiftLint/issues/1033)

* Add more helpful reason strings to TrailingCommaRule.  
  [Matt Rubin](https://github.com/mattrubin)

* Add `class_delegate_protocol` rule that warns against protocol declarations
  that aren't marked as `: class` or `@objc`.  
  [Marcelo Fabri](https://github.com/marcelofabri)
  [#1039](https://github.com/realm/SwiftLint/issues/1039)

* Add correctable `redundant_optional_initialization` rule that warns against
  initializing optional variables with `nil`.  
  [Marcelo Fabri](https://github.com/marcelofabri)
  [#1052](https://github.com/realm/SwiftLint/issues/1052)

* `redundant_nil_coalescing` rule is now correctable.  
  [Marcelo Fabri](https://github.com/marcelofabri)

* Make `number_separator` rule correctable.  
  [Marcelo Fabri](https://github.com/marcelofabri)

* `empty_parentheses_with_trailing_closure` rule is now correctable.  
  [Marcelo Fabri](https://github.com/marcelofabri)

* Add correctable `redundant_void_return` rule that warns against
  explicitly adding `-> Void` to functions.  
  [Marcelo Fabri](https://github.com/marcelofabri)
  [#1066](https://github.com/realm/SwiftLint/issues/1066)

* Add an opt-in rule that enforces alphabetical sorting of imports.  
  [Scott Berrevoets](https://github.com/sberrevoets)
  [#900](https://github.com/realm/SwiftLint/issues/900)

* `type_name` rule forces enum values to be UpperCamelCase again
  when used with Swift 2.3.  
  [Marcelo Fabri](https://github.com/marcelofabri)
  [#1090](https://github.com/realm/SwiftLint/issues/1090)

* Make `weak_delegate` rule ignore computed properties.  
  [Rafael Machado](https://github.com/rakaramos)
  [#1089](https://github.com/realm/SwiftLint/issues/1089)

* Add `object_literal` opt-in rule that warns against using image and color
  inits that can be replaced for `#imageLiteral` or `#colorLiteral` in
  Swift 3.  
  [Marcelo Fabri](https://github.com/marcelofabri)
  [#1060](https://github.com/realm/SwiftLint/issues/1060)

* Now `number_separator` rule can be configured with a minimum length.  
  [Marcelo Fabri](https://github.com/marcelofabri)
  [#1109](https://github.com/realm/SwiftLint/issues/1109)

* Add `compiler_protocol_init` rule that flags usage of initializers
  declared in protocols used by the compiler such as `ExpressibleByArrayLiteral`
  that shouldn't be called directly. Instead, you should use a literal anywhere
  a concrete type conforming to the protocol is expected by the context.  
  [Marcelo Fabri](https://github.com/marcelofabri)
  [#1096](https://github.com/realm/SwiftLint/issues/1096)

* Add `large_tuple` configurable rule that validates that tuples shouldn't
  have too many members.  
  [Marcelo Fabri](https://github.com/marcelofabri)
  [#1065](https://github.com/realm/SwiftLint/issues/1065)

* Add `generic_type_name` rule that validates generic constraint type names.  
  [Marcelo Fabri](https://github.com/marcelofabri)
  [#51](https://github.com/realm/SwiftLint/issues/51)

* Update `vertical_whitespace` rule to allow configuration of the number of
  consecutive empty lines before a violation using `max_empty_lines`.
  The default value is still 1 line.  
  [Aaron McTavish](https://github.com/aamctustwo)
  [#769](https://github.com/realm/SwiftLint/issues/769)

* Add check to ignore urls in `line_length` rule when `ignores_urls`
  configuration is enabled.  
  [Javier Hernández](https://github.com/jaherhi)
  [#384](https://github.com/realm/SwiftLint/issues/384)

* Add `shorthand_operator` rule that validates that shorthand operators should
  be used when possible.  
  [Marcelo Fabri](https://github.com/marcelofabri)
  [#902](https://github.com/realm/SwiftLint/issues/902)

* Allow specifying a `swiftlint_version` configuration key which will log a
  warning if the current running version of SwiftLint is different than this
  value.  
  [JP Simard](https://github.com/jpsim)
  [#221](https://github.com/realm/SwiftLint/issues/221)

* Add internal support for deprecated rule aliases.  
  [Marcelo Fabri](https://github.com/marcelofabri)
  [#973](https://github.com/realm/SwiftLint/issues/973)

* Add `unused_optional_binding` rule that will check for optional bindings
  not being used.  
  [Rafael Machado](https://github.com/rakaramos)
  [#1116](https://github.com/realm/SwiftLint/issues/1116)

### Bug Fixes

* Ignore close parentheses on `vertical_parameter_alignment` rule.  
  [Marcelo Fabri](https://github.com/marcelofabri)
  [#1042](https://github.com/realm/SwiftLint/issues/1042)

* `syntactic_sugar` rule now doesn't flag declarations that can't be fixed.  
  [Marcelo Fabri](https://github.com/marcelofabri)
  [#928](https://github.com/realm/SwiftLint/issues/928)

* Fix false positives on `closure_parameter_position` and
  `unused_closure_parameter` rules with Swift 2.3.  
  [Marcelo Fabri](https://github.com/marcelofabri)
  [#1019](https://github.com/realm/SwiftLint/issues/1019)

* Fix crash on `trailing_comma` rule with Swift 2.3.  
  [Marcelo Fabri](https://github.com/marcelofabri)
  [#921](https://github.com/realm/SwiftLint/issues/921)

* Fix out of range exception in `AttributesRule`.  
  [JP Simard](https://github.com/jpsim)
  [#1105](https://github.com/realm/SwiftLint/issues/1105)

* Fix `variable_name` and `type_name` rules on Linux.  
  [Marcelo Fabri](https://github.com/marcelofabri)

* Fix linting directories with names ending with `.swift`.  
  [JP Simard](https://github.com/jpsim)

* Fix running `swiftlint version` when building with Swift Package Manager.  
  [Marcelo Fabri](https://github.com/marcelofabri)
  [#1045](https://github.com/realm/SwiftLint/issues/1045)

* Fix false positive on `vertical_parameter_alignment` rule when breaking line
  in a default parameter declaration.  
  [Marcelo Fabri](https://github.com/marcelofabri)
  [#1129](https://github.com/realm/SwiftLint/issues/1129)

## 0.15.0: Hand Washable Holiday Linens 🎄

### Breaking

* `line_length` rule now has a default value of `120` for warnings.  
  [Marcelo Fabri](https://github.com/marcelofabri)
  [#1008](https://github.com/realm/SwiftLint/issues/1008)

### Enhancements

* Add `closure_end_indentation` opt-in rule that validates closure closing
  braces according to these rules:
  * If the method call has chained breaking lines on each method
    (`.` is on a new line), the closing brace should be vertically aligned
    with the `.`.
  * Otherwise, the closing brace should be vertically aligned with
    the beginning of the statement in the first line.  

  [Marcelo Fabri](https://github.com/marcelofabri)
  [#326](https://github.com/realm/SwiftLint/issues/326)

* `operator_usage_whitespace` rule is now correctable.  
  [Marcelo Fabri](https://github.com/marcelofabri)

* `implicit_getter` and `mark` rule performance improvements.  
  [Marcelo Fabri](https://github.com/marcelofabri)

* HTML reports now display a relative path to files.  
  [Jamie Edge](https://github.com/JamieEdge)

* `colon` rule now validates colon position in dictionaries too. You can disable
  this new validation with the `apply_to_dictionaries` configuration.  
  [Marcelo Fabri](https://github.com/marcelofabri)
  [#603](https://github.com/realm/SwiftLint/issues/603)

* Add `first_where` opt-in rule that warns against using
  `.filter { /* ... */ }.first` in collections, as
  `.first(where: { /* ... */ })` is often more efficient.  
  [Marcelo Fabri](https://github.com/marcelofabri)
  [#1005](https://github.com/realm/SwiftLint/issues/1005)

### Bug Fixes

* `FunctionParameterCountRule` also ignores generic initializers.  
  [Mauricio Hanika](https://github.com/mAu888)

* Grammar checks.  
  [Michael Helmbrecht](https://github.com/mrh-is)

* Fix the validity and styling of the HTML reporter.  
  [Jamie Edge](https://github.com/JamieEdge)

* Fix false positive in `empty_parentheses_with_trailing_closure` rule.  
  [Marcelo Fabri](https://github.com/marcelofabri)
  [#1021](https://github.com/realm/SwiftLint/issues/1021)

* Fix false positive in `switch_case_on_newline` when switching
  over a selector.  
  [Marcelo Fabri](https://github.com/marcelofabri)
  [#1020](https://github.com/realm/SwiftLint/issues/1020)

* Fix crash in `closure_parameter_position` rule.  
  [Marcelo Fabri](https://github.com/marcelofabri)
  [#1026](https://github.com/realm/SwiftLint/issues/1026)

* Fix false positive in `operator_usage_whitespace` rule when
  using image literals.  
  [Marcelo Fabri](https://github.com/marcelofabri)
  [#1028](https://github.com/realm/SwiftLint/issues/1028)

## 0.14.0: Super Awesome Retractable Drying Rack

### Breaking

* SwiftLint now requires Xcode 8.x and Swift 3.x to build.
  APIs have not yet been adapted to conform to the Swift 3 API Design
  Guidelines but will shortly.  
  [JP Simard](https://github.com/jpsim)
  [Norio Nomura](https://github.com/norio-nomura)

### Enhancements

* Now builds and passes most tests on Linux using the Swift Package Manager with
  Swift 3. This requires `libsourcekitdInProc.so` to be built and located in
  `/usr/lib`, or in another location specified by the `LINUX_SOURCEKIT_LIB_PATH`
  environment variable. A preconfigured Docker image is available on Docker Hub
  by the ID of `norionomura/sourcekit:302`.  
  [JP Simard](https://github.com/jpsim)
  [Norio Nomura](https://github.com/norio-nomura)
  [#732](https://github.com/realm/SwiftLint/issues/732)

* Add `dynamic_inline` rule to discourage combination of `@inline(__always)`
  and `dynamic` function attributes.  
  [Daniel Duan](https://github.com/dduan)

* Add `number_separator` opt-in rule that enforces that underscores are
  used as thousand separators in large numbers.  
  [Marcelo Fabri](https://github.com/marcelofabri)
  [#924](https://github.com/realm/SwiftLint/issues/924)

* Add `file_header` opt-in rule that warns when a file contains a
  copyright comment header, such as the one Xcode adds by default.  
  [Marcelo Fabri](https://github.com/marcelofabri)
  [#844](https://github.com/realm/SwiftLint/issues/844)

* `FunctionParameterCountRule` now ignores initializers.  
  [Denis Lebedev](https://github.com/garnett)
  [#544](https://github.com/realm/SwiftLint/issues/544)

* Add `EmojiReporter`: a human friendly reporter.  
  [Michał Kałużny](https://github.com/justMaku)

* Add `redundant_string_enum_value` rule that warns against String enums
  with redundant value assignments.  
  [Marcelo Fabri](https://github.com/marcelofabri)
  [#946](https://github.com/realm/SwiftLint/issues/946)

* Add `attributes` opt-in rule which validates if an attribute (`@objc`,
  `@IBOutlet`, `@discardableResult`, etc) is in the right position:
  * If the attribute is `@IBAction` or `@NSManaged`, it should always be on
    the same line as the declaration
  * If the attribute has parameters, it should always be on the line above
    the declaration
  * Otherwise:
    * if the attribute is applied to a variable, it should be on the same line
    * if it's applied to a type or function, it should be on the line above
    * if it's applied to an import (the only option is `@testable import`),
      it should be on the same line.
  You can also configure what attributes should be always on a new line or on
  the same line as the declaration with the `always_on_same_line` and
  `always_on_line_above` keys.  

  [Marcelo Fabri](https://github.com/marcelofabri)
  [#846](https://github.com/realm/SwiftLint/issues/846)

* Add `empty_parentheses_with_trailing_closure` rule that checks for
  empty parentheses after method call when using trailing closures.  
  [Marcelo Fabri](https://github.com/marcelofabri)
  [#885](https://github.com/realm/SwiftLint/issues/885)

* Add `closure_parameter_position` rule that validates that closure
  parameters are in the same line as the opening brace.  
  [Marcelo Fabri](https://github.com/marcelofabri)
  [#931](https://github.com/realm/SwiftLint/issues/931)

* `type_name` rule now validates `typealias` and `associatedtype` too.  
  [Marcelo Fabri](https://github.com/marcelofabri)
  [#49](https://github.com/realm/SwiftLint/issues/49)
  [#956](https://github.com/realm/SwiftLint/issues/956)

* Add `ProhibitedSuperRule` opt-in rule that warns about methods calling
  to super that should not, for example `UIViewController.loadView()`.  
  [Aaron McTavish](https://github.com/aamctustwo)
  [#970](https://github.com/realm/SwiftLint/issues/970)

* Add correctable `void_return` rule to validate usage of `-> Void`
  over `-> ()`.  
  [Marcelo Fabri](https://github.com/marcelofabri)
  [JP Simard](https://github.com/jpsim)
  [#964](https://github.com/realm/SwiftLint/issues/964)

* Add correctable `empty_parameters` rule to validate usage of `() ->`
  over `Void ->`.  
  [Marcelo Fabri](https://github.com/marcelofabri)
  [#573](https://github.com/realm/SwiftLint/issues/573)

* Add `operator_usage_whitespace` opt-in rule to validate that operators are
  surrounded by a single whitespace when they are being used.  
  [Marcelo Fabri](https://github.com/marcelofabri)
  [#626](https://github.com/realm/SwiftLint/issues/626)

* Add `unused_closure_parameter` correctable rule that validates if all closure
  parameters are being used. If a parameter is unused, it should be replaced by
  `_`.  
  [Marcelo Fabri](https://github.com/marcelofabri)
  [JP Simard](https://github.com/jpsim)
  [#982](https://github.com/realm/SwiftLint/issues/982)

* Add `unused_enumerated` rule that warns against unused indexes when using
  `.enumerated()` on a for loop, e.g. `for (_, foo) in bar.enumerated()`.  
  [Marcelo Fabri](https://github.com/marcelofabri)
  [#619](https://github.com/realm/SwiftLint/issues/619)

### Bug Fixes

* Fix `weak_delegate` rule reporting a violation for variables containing
  but not ending in `delegate`.  
  [Phil Webster](https://github.com/philwebster)

* Fix `weak_delegate` rule reporting a violation for variables in protocol
  declarations.  
  [Marcelo Fabri](https://github.com/marcelofabri)
  [#934](https://github.com/realm/SwiftLint/issues/934)

* Fix `trailing_comma` rule reporting a violation for commas in comments.  
  [Marcelo Fabri](https://github.com/marcelofabri)
  [#940](https://github.com/realm/SwiftLint/issues/940)

* Fix XML reporters not escaping characters.  
  [Fabian Ehrentraud](https://github.com/fabb)
  [#968](https://github.com/realm/SwiftLint/issues/968)

* Fix specifying multiple rule identifiers in comment commands.  
  [JP Simard](https://github.com/jpsim)
  [#976](https://github.com/realm/SwiftLint/issues/976)

* Fix invalid CSS in HTML reporter template.  
  [Aaron McTavish](https://github.com/aamctustwo)
  [#981](https://github.com/realm/SwiftLint/issues/981)

* Fix crash when correcting `statement_position` rule when there are
  multi-byte characters in the file.  
  [Marcelo Fabri](https://github.com/marcelofabri)

## 0.13.2: Light Cycle

### Breaking

* None.

### Enhancements

* `TrailingCommaRule` now only triggers when a declaration is multi-line
  when using `mandatory_comma: true`.  
  [Marcelo Fabri](https://github.com/marcelofabri)
  [#910](https://github.com/realm/SwiftLint/issues/910)
  [#911](https://github.com/realm/SwiftLint/issues/911)

### Bug Fixes

* Fix `MarkRule` reporting a violation for `// MARK: -`, which is valid.  
  [JP Simard](https://github.com/jpsim)
  [#778](https://github.com/realm/SwiftLint/issues/778)

## 0.13.1: Heavy Cycle

### Breaking

* None.

### Enhancements

* Add `ImplicitGetterRule` to warn against using `get` on computed read-only
  properties.  
  [Marcelo Fabri](https://github.com/marcelofabri)
  [#57](https://github.com/realm/SwiftLint/issues/57)

* Add `WeakDelegateRule` rule to enforce delegate instance variables to be
  marked as `weak`.  
  [Olivier Halligon](https://github.com/AliSoftware)

* Add `SyntacticSugar` rule that enforces that shorthanded syntax should be
  used when possible, for example `[Int]` instead of `Array<Int>`.  
  [Marcelo Fabri](https://github.com/marcelofabri)
  [#319](https://github.com/realm/SwiftLint/issues/319)

* Allow specifying multiple rule identifiers in comment commands. For example,
  `// swiftlint:disable:next force_cast force_try`. Works with all command types
  (`disable`/`enable`) and modifiers (`next`, `this`, `previous` or blank).  
  [JP Simard](https://github.com/jpsim)
  [#861](https://github.com/realm/SwiftLint/issues/861)

* Add `NimbleOperatorRule` opt-in rule that enforces using
  [operator overloads](https://github.com/Quick/Nimble/#operator-overloads)
  instead of free matcher functions when using
  [Nimble](https://github.com/Quick/Nimble).  
  [Marcelo Fabri](https://github.com/marcelofabri)
  [#881](https://github.com/realm/SwiftLint/issues/881)

* `closure_spacing` rule now accepts empty bodies with a space.  
  [Marcelo Fabri](https://github.com/marcelofabri)
  [#875](https://github.com/realm/SwiftLint/issues/875)

* Add `TrailingCommaRule` to enforce/forbid trailing commas in arrays and
  dictionaries. The default is to forbid them, but this can be changed with
  the `mandatory_comma` configuration.  
  [Marcelo Fabri](https://github.com/marcelofabri)
  [#883](https://github.com/realm/SwiftLint/issues/883)

* Add support for `fileprivate` in `PrivateOutletRule` and
  `PrivateUnitTestRule`.  
  [Marcelo Fabri](https://github.com/marcelofabri)
  [#781](https://github.com/realm/SwiftLint/issues/781)
  [#831](https://github.com/realm/SwiftLint/issues/831)

* Make `MarkRule` correctable.  
  [kohtenko](https://github.com/kohtenko)

### Bug Fixes

* Rule out a few invalid `@IBInspectable` cases in `valid_ibinspectable`.  
  [Daniel Duan](https://github.com/dduan)

* Fix a few edge cases where malformed `MARK:` comments wouldn't trigger a
  violation.  
  [JP Simard](https://github.com/jpsim)
  [#805](https://github.com/realm/SwiftLint/issues/805)

* Now lints single files passed to `--path` even if this file is excluded
  from the configuration file (`.swiftlint.yml`).  
  [JP Simard](https://github.com/jpsim)

* Fixed error severity configuration in `colon` rule.  
  [Marcelo Fabri](https://github.com/marcelofabri)
  [#863](https://github.com/realm/SwiftLint/issues/863)

* `switch_case_on_newline` rule should ignore trailing comments.  
  [Marcelo Fabri](https://github.com/marcelofabri)
  [#874](https://github.com/realm/SwiftLint/issues/874)

* `switch_case_on_newline` rule shouldn't trigger on enums.  
  [Marcelo Fabri](https://github.com/marcelofabri)
  [#878](https://github.com/realm/SwiftLint/issues/878)

* Fix regex bug in Comma Rule causing some violations to not be triggered
  when there were consecutive violations in the same expression.  
  [Savio Figueiredo](https://github.com/sadefigu)
  [#872](https://github.com/realm/SwiftLint/issues/872)

## 0.13.0: MakeYourClothesCleanAgain

### Breaking

* None.

### Enhancements

* Add `ignores_comment` configuration for `trailing_whitespace` rule.  
  [Javier Hernández](https://github.com/jaherhi)
  [#576](https://github.com/realm/SwiftLint/issues/576)

* Added HTML reporter, identifier is `html`.  
  [Johnykutty Mathew](https://github.com/Johnykutty)

* Add `SuperCallRule` opt-in rule that warns about methods not calling to super.  
  [Angel G. Olloqui](https://github.com/angelolloqui)
  [#803](https://github.com/realm/SwiftLint/issues/803)

* Add `RedundantNilCoalesingRule` opt-in rule that warns against `?? nil`.  
  [Daniel Beard](https://github.com/daniel-beard)
  [#764](https://github.com/realm/SwiftLint/issues/764)

* Added opt-in rule to makes closure expressions spacing consistent.  
  [J. Cheyo Jimenez](https://github.com/masters3d)
  [#770](https://github.com/realm/SwiftLint/issues/770)

* Adds `allow_private_set` configuration for the `private_outlet` rule.  
  [Rohan Dhaimade](https://github.com/HaloZero)

* Swift 2.3 support.  
  [Norio Nomura](https://github.com/norio-nomura)
  [Syo Ikeda](https://github.com/ikesyo)

* Color literals count as single characters to avoid unintentional line length
  violations.  
  [Jonas](https://github.com/VFUC)
  [#742](https://github.com/realm/SwiftLint/issues/742)

* Add `SwitchCaseOnNewlineRule` opt-in rule that enforces a newline after
  `case pattern:` in a `switch`.  
  [Marcelo Fabri](https://github.com/marcelofabri)
  [#681](https://github.com/realm/SwiftLint/issues/681)

* Add `ValidIBInspectableRule` rule that checks if `@IBInspectable` declarations
  are valid. An `@IBInspectable` is valid if:
  * It's declared as a `var` (not `let`)
  * Its type is explicit (not inferred)
  * Its type is one of the
  [supported types](http://help.apple.com/xcode/mac/8.0/#/devf60c1c514)  

  [Marcelo Fabri](https://github.com/marcelofabri)
  [#756](https://github.com/realm/SwiftLint/issues/756)

* Add `ExplicitInitRule` opt-in rule to discourage calling `init` directly.  
  [Matt Taube](https://github.com/mtaube)
  [#715](https://github.com/realm/SwiftLint/pull/715)

### Bug Fixes

* Fixed whitespace being added to TODO messages.  
  [W. Bagdon](https://github.com/wbagdon)
  [#792](https://github.com/realm/SwiftLint/issues/792)

* Fixed regex bug in Vertical Whitespace Rule by using SourceKitten instead.
  The rule now enabled by default again (no longer opt-in).  
  [J. Cheyo Jimenez](https://github.com/masters3d)
  [#772](https://github.com/realm/SwiftLint/issues/772)

* Correctable rules no longer apply corrections if the rule is locally disabled.  
  [J. Cheyo Jimenez](https://github.com/masters3d)
  [#601](https://github.com/realm/SwiftLint/issues/601)

* Fixed regex bug in Mark Rule where MARK could not be used with only a hyphen
  but no descriptive text: `// MARK: -`.  
  [Ruotger Deecke](https://github.com/roddi)
  [#778](https://github.com/realm/SwiftLint/issues/778)

* Fixed: Private unit test rule not scoped to test classes.  
  Fixed: Private unit test rule config is ignored if regex is missing.  
  [Cristian Filipov](https://github.com/cfilipov)
  [#786](https://github.com/realm/SwiftLint/issues/786)

* Fixed: `ConditionalReturnsOnNewline` now respects severity configuration.  
  [Rohan Dhaimade](https://github.com/HaloZero)
  [#783](https://github.com/realm/SwiftLint/issues/783)

* Fixed: `ConditionalReturnsOnNewline` now checks if `return` is a keyword,
  avoiding false positives.  
  [Marcelo Fabri](https://github.com/marcelofabri)
  [#784](https://github.com/realm/SwiftLint/issues/784)

* `ForceUnwrappingRule` did not recognize force unwraps in return statements
  using subscript.  
  [Norio Nomura](https://github.com/norio-nomura)
  [#813](https://github.com/realm/SwiftLint/issues/813)

## 0.12.0: Vertical Laundry

### Breaking

* Fixed: SwiftLint assumes paths in the YAML config file are relative to the
  current directory even when `--path` is passed as an argument.  
  [Cristian Filipov](https://github.com/cfilipov)

### Enhancements

* Add `--enable-all-rules` CLI option to `lint` command to facilitate running
  all rules, even opt-in and disabled ones, ignoring `whitelist_rules`.  
  [JP Simard](https://github.com/jpsim)
  [#1170](https://github.com/realm/SwiftLint/issues/1170)

### Bug Fixes

* Made Vertical Whitespace Rule added in 0.11.2 opt-in due to performance
  issues.  
  [JP Simard](https://github.com/jpsim)
  [#772](https://github.com/realm/SwiftLint/issues/772)

## 0.11.2: Communal Clothesline

This release has seen a phenomenal uptake in community contributions!

### Breaking

* None.

### Enhancements

* Add `MarkRule` rule to enforce `// MARK` syntax.  
  [Krzysztof Rodak](https://github.com/krodak)
  [#749](https://github.com/realm/SwiftLint/issues/749)

* Add `PrivateOutletRule` opt-in rule to enforce `@IBOutlet`
  instance variables to be `private`.  
  [Olivier Halligon](https://github.com/AliSoftware)

* Add content of the todo statement to message.  
  [J. Cheyo Jimenez](https://github.com/masters3d)
  [#478](https://github.com/realm/SwiftLint/issues/478)

* Add `LegacyNSGeometryFunctionsRule` rule. Add `NSSize`, `NSPoint`, and
  `NSRect` constants and constructors to existing rules.  
  [David Rönnqvist](https://github.com/d-ronnqvist)

* Added Vertical Whitespace Rule.  
  [J. Cheyo Jimenez](https://github.com/masters3d)
  [#548](https://github.com/realm/SwiftLint/issues/548)

* Removed ConditionalBindingCascadeRule.  
  [J. Cheyo Jimenez](https://github.com/masters3d)
  [#701](https://github.com/realm/SwiftLint/issues/701)

* Allow setting `flexible_right_spacing` configuration for the `colon` rule.  
  [Shai Mishali](https://github.com/freak4pc)
  [#730](https://github.com/realm/SwiftLint/issues/730)

* Add Junit reporter.  
  [Matthew Ellis](https://github.com/matthewellis)

* LeadingWhitespaceRule is now auto correctable.  
  [masters3d](https://github.com/masters3d)

* Add included regex for custom rules to control what files are processed.  
  [bootstraponline](https://github.com/bootstraponline)
  [#689](https://github.com/realm/SwiftLint/issues/689)

* Add rule to check for private unit tests (private unit tests don't get run
  by XCTest).  
  [Cristian Filipov](https://github.com/cfilipov)

* Add configuration for setting a warning threshold.  
  [woodhamgh](https://github.com/woodhamgh)
  [696](https://github.com/realm/SwiftLint/issues/696)

* Adds 'ConditionalReturnsOnNewLineRule' rule.  
  [Rohan Dhaimade](https://github.com/HaloZero)

* Made `- returns:` doc optional for initializers.  
  [Mohpor](https://github.com/mohpor)
  [#557](https://github.com/realm/SwiftLint/issues/557)

### Bug Fixes

* Fixed CustomRule Regex.  
  [J. Cheyo Jimenez](https://github.com/masters3d)
  [#717](https://github.com/realm/SwiftLint/issues/717)
  [#726](https://github.com/realm/SwiftLint/issues/726)

* Allow disabling custom rules in code.  
  [J. Cheyo Jimenez](https://github.com/masters3d)
  [#515](https://github.com/realm/SwiftLint/issues/515)

* Fix LegacyConstructorRule when using variables instead of numbers.  
  [Sarr Blaise](https://github.com/bsarr007)
  [#646](https://github.com/realm/SwiftLint/issues/646)

* Fix force_unwrapping false positive inside strings.  
  [Daniel Beard](https://github.com/daniel-beard)
  [#721](https://github.com/realm/SwiftLint/issues/721)

## 0.11.1: Cuddles... Or Else! <!-- markdownlint-disable-line MD026 -->

### Breaking

* None.

### Enhancements

* Added `statement_mode` configuration to  the `statement_position` rule. The
  `default` mode keeps the current SwiftLint behavior of keeping `else` and
  `catch` statements on the same line as the closing brace before them. The
  `uncuddled_else`configuration requires the `else` and `catch` to be on a new
  line with the same leading whitespace as the brace.  
  [Mike Skiba](https://github.com/ateliercw)
  [#651](https://github.com/realm/SwiftLint/issues/651)

### Bug Fixes

* Remove extraneous argument label added in LegacyCGGeometryFunctionsRule
  autocorrect.  
  [Sarr Blaise](https://github.com/bsarr007)
  [643](https://github.com/realm/SwiftLint/issues/643)

## 0.11.0: Laundromat Format

### Breaking

* Now `type_name` allows lowercase enum values to match the Swift API Design
  Guidelines.  
  [Jorge Bernal](https://github.com/koke)
  [#654](https://github.com/realm/SwiftLint/issues/654)

* Embedding frameworks needed by `swiftlint` was moved from
  SwiftLintFramework Xcode target to the swiftlint target.
  The `SwiftLintFramework.framework` product built by the
  SwiftLintFramework target no longer contains unnecessary frameworks or
  multiple copies of the Swift libraries.  
  [Norio Nomura](https://github.com/norio-nomura)

### Enhancements

* Add `--format` option to `autocorrect` command which re-indents Swift files
  much like pasting into Xcode would. This option isn't currently configurable,
  but that can change if users request it.  
  [JP Simard](https://github.com/jpsim)

* Improve error messages for invalid configuration files.  
  [Brian Hardy](https://github.com/lyricsboy)

* Added the user-configurable option `ignores_empty_lines` to the
  `trailing_whitespace` rule. It can be used to control whether the
  `TrailingWhitespaceRule` should report and correct whitespace-indented empty
  lines. Defaults to `false`. Added unit tests.  
  [Reimar Twelker](https://github.com/raginmari)

### Bug Fixes

* Fix false positive in conditional binding cascade violation.  
  [Norio Nomura](https://github.com/norio-nomura)
  [#642](https://github.com/realm/SwiftLint/issues/642)

* Another conditional binding fix, this time for enum that has two parameters
  or an if statement with two case tests.  
  [Andrew Rahn](https://github.com/paddlefish)
  [#667](https://github.com/realm/SwiftLint/issues/667)

* Fix regression in CommaRule ignoring violations when the comma is followed
  by a comment.  
  [Norio Nomura](https://github.com/norio-nomura)
  [#683](https://github.com/realm/SwiftLint/issues/683)

## 0.10.0: `laundry-select` edition

### Breaking

* None.

### Enhancements

* Now `libclang.dylib` and `sourcekitd.framework` are dynamically loaded at
  runtime by SourceKittenFramework to use the versions included in the Xcode
  version specified by `xcode-select -p` or custom toolchains.  
  [Norio Nomura](https://github.com/norio-nomura)
  [#167](https://github.com/jpsim/SourceKitten/issues/167)

* Add `LegacyCGGeometryFunctionsRule` rule.  
  [Sarr Blaise](https://github.com/bsarr007)
  [#625](https://github.com/realm/SwiftLint/issues/625)

* SwiftLint no longer crashes when SourceKitService crashes.  
  [Norio Nomura](https://github.com/norio-nomura)

* Rewrite `conditional_binding_cascade` rule.  
  [Norio Nomura](https://github.com/norio-nomura)
  [#617](https://github.com/realm/SwiftLint/issues/617)

* Add autocorrect for `ReturnArrowWhitespaceRule`.  
  [Craig Siemens](https://github.com/CraigSiemens)

### Bug Fixes

* Failed to launch swiftlint when Xcode.app was placed at non standard path.  
  [Norio Nomura](https://github.com/norio-nomura)
  [#593](https://github.com/realm/SwiftLint/issues/593)

* `ClosingBraceRule` no longer triggers across line breaks.  
  [Josh Friend](https://github.com/joshfriend)
  [#592](https://github.com/realm/SwiftLint/issues/592)

* `LegacyConstantRule` and `LegacyConstructorRule` failed to `autocorrect`.  
  [Norio Nomura](https://github.com/norio-nomura)
  [#623](https://github.com/realm/SwiftLint/issues/623)

## 0.9.2: Multiple Exhaust Codes

### Breaking

* None.

### Enhancements

* Return different exit codes to distinguish between types of errors:
  * 0: No errors, maybe warnings in non-strict mode
  * 1: Usage or system error
  * 2: Style violations of severity "Error"
  * 3: No style violations of severity "Error", but violations of severity
       "warning" with `--strict`

  [JP Simard](https://github.com/jpsim)
  [#166](https://github.com/realm/SwiftLint/issues/166)

* `VariableNameRule` now accepts symbols starting with more than one uppercase
  letter to allow for names like XMLString or MIMEType.  
  [Erik Aigner](https://github.com/eaigner)
  [#566](https://github.com/realm/SwiftLint/issues/566)

### Bug Fixes

* Avoid overwriting files whose contents have not changed.  
  [Neil Gall](https://github.com/neilgall)
  [#574](https://github.com/realm/SwiftLint/issues/574)

* Fix `CommaRule` mismatch between violations and corrections.  
  [Norio Nomura](https://github.com/norio-nomura)
  [#466](https://github.com/realm/SwiftLint/issues/466)

* Fix more false positives in `ForceUnwrappingRule`.  
  [Norio Nomura](https://github.com/norio-nomura)
  [#546](https://github.com/realm/SwiftLint/issues/546)
  [#547](https://github.com/realm/SwiftLint/issues/547)

## 0.9.1: Air Duct Cleaning

### Breaking

* None.

### Enhancements

* None.

### Bug Fixes

* Fix force unwrap rule missed cases with quotes.  
  [Norio Nomura](https://github.com/norio-nomura)
  [#535](https://github.com/realm/SwiftLint/issues/535)

* Fix issues with nested `.swiftlint.yml` file resolution.  
  [Norio Nomura](https://github.com/norio-nomura)
  [#543](https://github.com/realm/SwiftLint/issues/543)

## 0.9.0: Appliance Maintenance

### Breaking

* `Linter.reporter` has been removed and `Configuration.reporterFromString(_:)`
  has been renamed to a free function: `reporterFromString(_:)`.  
  [JP Simard](https://github.com/jpsim)

* `_ConfigProviderRule` & `ConfigurableRule` have been removed and their
  requirements have been moved to `Rule`.  
  [JP Simard](https://github.com/jpsim)

* `Configuration(path:optional:silent)` has been changed to
  `Configuration(path:rootPath:optional:quiet:)`.  
  [JP Simard](https://github.com/jpsim)

* The static function `Configuration.rulesFromDict(_:ruleList:)` has been moved
  to an instance method: `RuleList.configuredRulesWithDictionary(_:)`.  
  [JP Simard](https://github.com/jpsim)

* The `rules` parameter in the `Configuration` initializer has been renamed to
  `configuredRules`.  
  [JP Simard](https://github.com/jpsim)

* Removed a large number of declarations from the public SwiftLintFramework API.
  This is being done to minimize the API surface area in preparation of a 1.0
  release. See [#507](https://github.com/realm/SwiftLint/pull/507) for a
  complete record of this change.  
  [JP Simard](https://github.com/jpsim)
  [#479](https://github.com/realm/SwiftLint/issues/479)

* All instances of the abbreviation "config" in the API have been expanded to
  "configuration". The `--config` command line parameter and
  `use_nested_configs` configuration key are unaffected.  
  [JP Simard](https://github.com/jpsim)

* The `use_nested_configs` configuration key has been deprecated and its value
  is now ignored. Nested configuration files are now always considered.  
  [JP Simard](https://github.com/jpsim)

### Enhancements

* `swiftlint lint` now accepts an optional `--reporter` parameter which
  overrides existing `reporter` values in the configuration file. Choose between
  `xcode` (default), `json`, `csv` or `checkstyle`.  
  [JP Simard](https://github.com/jpsim)
  [#440](https://github.com/realm/SwiftLint/issues/440)

* `swiftlint rules` now shows a configuration description for all rules.  
  [JP Simard](https://github.com/jpsim)

* `lint` and `autocorrect` commands now accept a `--quiet` flag that prevents
  status messages like `Linting <file>` & `Done linting` from being logged.  
  [JP Simard](https://github.com/jpsim)
  [#386](https://github.com/realm/SwiftLint/issues/386)

* All top-level keys in a configuration file that accept an array now also
  accept a single value.  
  e.g. `included: Source` is equivalent to `included:\n  - Source`.  
  [JP Simard](https://github.com/jpsim)
  [#120](https://github.com/realm/SwiftLint/issues/120)

* Improve performance of `FunctionParameterCountRule`.  
  [Norio Nomura](https://github.com/norio-nomura)

* Improve performance of `ColonRule`.  
  [Norio Nomura](https://github.com/norio-nomura)

### Bug Fixes

* Fix case sensitivity of keywords for `valid_docs`.  
  [Ankit Aggarwal](https://github.com/aciidb0mb3r)
  [#298](https://github.com/realm/SwiftLint/issues/298)

* Fixed inconsistencies between violations & corrections in
  `StatementPositionRule`.  
  [JP Simard](https://github.com/jpsim)
  [#466](https://github.com/realm/SwiftLint/issues/466)

* A warning will now be logged when invalid top-level keys are included in the
  configuration file.  
  [JP Simard](https://github.com/jpsim)
  [#120](https://github.com/realm/SwiftLint/issues/120)

* Fixed `LegacyConstructorRule` from correcting legacy constructors in string
  literals.  
  [JP Simard](https://github.com/jpsim)
  [#466](https://github.com/realm/SwiftLint/issues/466)

* Fixed an issue where `variable_name` or `type_name` would always report a
  violation when configured with only a `warning` value on either `min_length`
  or `max_length`.  
  [JP Simard](https://github.com/jpsim)
  [#522](https://github.com/realm/SwiftLint/issues/522)

## 0.8.0: High Heat

### Breaking

* Setting only warning on `SeverityLevelsConfig` rules now disables the error
  value.  
  [Robin Kunde](https://github.com/robinkunde)
  [#409](https://github.com/realm/SwiftLint/issues/409)

* `enabled_rules` has been renamed to `opt_in_rules`.  
  [Daniel Beard](https://github.com/daniel-beard)

### Enhancements

* Add `whitelist_rules` rule whitelists in config files.  
  [Daniel Beard](https://github.com/daniel-beard)
  [#256](https://github.com/realm/SwiftLint/issues/256)

* Improve performance of `ColonRule`, `LineLengthRule` & `syntaxKindsByLine`.  
  [Norio Nomura](https://github.com/norio-nomura)

* Add command to display rule description:
  `swiftlint rules <rule identifier>`.  
  [Tony Li](https://github.com/crazytonyli)
  [#392](https://github.com/realm/SwiftLint/issues/392)

* Add `FunctionParameterCountRule`.  
  [Denis Lebedev](https://github.com/garnett)
  [#415](https://github.com/realm/SwiftLint/issues/415)

* Measure complexity of nested functions separately in
  `CyclomaticComplexityRule`.  
  [Denis Lebedev](https://github.com/garnett)
  [#424](https://github.com/realm/SwiftLint/issues/424)

* Added exception for multi-line `if`/`guard`/`while` conditions to allow
  opening brace to be on a new line in `OpeningBraceRule`.  
  [Scott Hoyt](https://github.com/scottrhoyt)
  [#355](https://github.com/realm/SwiftLint/issues/355)

* The `rules` command now prints a table containing values for: `identifier`,
  `opt-in`, `correctable`, `enabled in your config` & `configuration`.  
  [JP Simard](https://github.com/jpsim)
  [#392](https://github.com/realm/SwiftLint/issues/392)

* Reduce maximum memory usage.  
  [Norio Nomura](https://github.com/norio-nomura)

### Bug Fixes

* Fix more false positives in `ValidDocsRule`.  
  [diogoguimaraes](https://github.com/diogoguimaraes)
  [#451](https://github.com/realm/SwiftLint/issues/451)

* Fix `trailing_newline` autocorrect to handle more than one violation per
  line.  
  [Daniel Beard](https://github.com/daniel-beard)
  [#465](https://github.com/realm/SwiftLint/issues/465)

* Fix complexity measurement for switch statements in `CyclomaticComplexityRule`.  
  [Denis Lebedev](https://github.com/garnett)
  [#461](https://github.com/realm/SwiftLint/issues/461)

## 0.7.2: Appliance Manual

### Breaking

* None.

### Enhancements

* None.

### Bug Fixes

* Fix several false positives in `ValidDocsRule`.  
  [diogoguimaraes](https://github.com/diogoguimaraes)
  [#375](https://github.com/realm/SwiftLint/issues/375)

## 0.7.1: Delicate Cycle

### Breaking

* None.

### Enhancements

* Improve performance of `MissingDocsRule`.  
  [Norio Nomura](https://github.com/norio-nomura)

* Added `CustomRules`.  
  [Scott Hoyt](https://github.com/scottrhoyt)
  [#123](https://github.com/realm/SwiftLint/issues/123)

* Added opt-in `ForceUnwrappingRule` to issue warnings for all forced
  unwrappings.  
  [Benjamin Otto](https://github.com/Argent)
  [#55](https://github.com/realm/SwiftLint/issues/55)

### Bug Fixes

* Fix several false positives in `ValidDocsRule`.  
  [diogoguimaraes](https://github.com/diogoguimaraes)
  [#375](https://github.com/realm/SwiftLint/issues/375)

## 0.7.0: Automatic Permanent Press

### Breaking

* Replaced all uses of `XPCDictionary` with
  `[String: SourceKitRepresentable]`.  
  [JP Simard](https://github.com/jpsim)

* `VariableNameMinLengthRule` and `VariableNameMaxLengthRule` have been
  removed. `VariableNameRule` now has this functionality.  
  [Scott Hoyt](https://github.com/scottrhoyt)

* `ViolationLevelRule` has been removed. This functionality is now provided
  by `ConfigProviderRule` and `SeverityLevelsConfig`.  
  [Scott Hoyt](https://github.com/scottrhoyt)

### Enhancements

* `TypeBodyLengthRule` now does not count comment or whitespace lines.  
  [Marcelo Fabri](https://github.com/marcelofabri)
  [#369](https://github.com/realm/SwiftLint/issues/369)

* `FunctionBodyLengthRule` now does not count comment or whitespace lines.  
  [Marcelo Fabri](https://github.com/marcelofabri)
  [#258](https://github.com/realm/SwiftLint/issues/258)

* All `Rule`s are now configurable in at least their severity: `SeverityConfig`.  
  [Scott Hoyt](https://github.com/scottrhoyt)
  [#371](https://github.com/realm/SwiftLint/issues/371)
  [#130](https://github.com/realm/SwiftLint/issues/130)
  [#268](https://github.com/realm/SwiftLint/issues/268)

* `TypeNameRule` and `VariableNameRule` conform to `ConfigProviderRule` using
  `NameConfig` to support `min_length`, `max_length`, and `excluded` names.  
  [Scott Hoyt](https://github.com/scottrhoyt)
  [#388](https://github.com/realm/SwiftLint/issues/388)
  [#259](https://github.com/realm/SwiftLint/issues/259)
  [#191](https://github.com/realm/SwiftLint/issues/191)

* Add `CyclomaticComplexityRule`.  
  [Denis Lebedev](https://github.com/garnett)

### Bug Fixes

* Fix crash caused by infinite recursion when using nested config files.  
  [JP Simard](https://github.com/jpsim)
  [#368](https://github.com/realm/SwiftLint/issues/368)

* Fix crash when file contains NULL character.  
  [Norio Nomura](https://github.com/norio-nomura)
  [#379](https://github.com/realm/SwiftLint/issues/379)

## 0.6.0: Steam Cycle

### Breaking

* `ParameterizedRule` is removed. Use `ConfigurableRule` instead.  
  [Scott Hoyt](https://github.com/scottrhoyt)
  [#353](https://github.com/realm/SwiftLint/issues/353)

* To activate a `Rule`, it must be added to the global `masterRuleList`.  
  [Scott Hoyt](https://github.com/scottrhoyt)

### Enhancements

* `ConfigurableRule` protocol allows for improved rule configuration. See
  `CONTRIBUTING` for more details.  
  [Scott Hoyt](https://github.com/scottrhoyt)
  [#303](https://github.com/realm/SwiftLint/issues/303)

* `VariableNameMinLengthRule` now supports excluding certain variable names
  (e.g. "id").  
  [Scott Hoyt](https://github.com/scottrhoyt)
  [#231](https://github.com/realm/SwiftLint/issues/231)

* `ViolationLevelRule` provides default `ConfigurableRule` implementation for
  rules that only need integer error and warning levels.  
  [Scott Hoyt](https://github.com/scottrhoyt)

* Add AutoCorrect for StatementPositionRule.  
  [Raphael Randschau](https://github.com/nicolai86)

* Add AutoCorrect for CommaRule.  
  [Raphael Randschau](https://github.com/nicolai86)

* Add AutoCorrect for LegacyConstructorRule.  
  [Raphael Randschau](https://github.com/nicolai86)

* Improve performance of `LineLengthRule`.  
  [Norio Nomura](https://github.com/norio-nomura)

* Add ConditionalBindingCascadeRule.  
  [Aaron McTavish](https://github.com/aamctustwo)
  [#202](https://github.com/realm/SwiftLint/issues/202)

* Opt-in rules are now supported.  
  [JP Simard](https://github.com/jpsim)
  [#256](https://github.com/realm/SwiftLint/issues/256)

* Add LegacyConstantRule.  
  [Aaron McTavish](https://github.com/aamctustwo)
  [#319](https://github.com/realm/SwiftLint/issues/319)

* Add opt-in rule to encourage checking `isEmpty` over comparing `count` to
  zero.  
  [JP Simard](https://github.com/jpsim)
  [#202](https://github.com/realm/SwiftLint/issues/202)

* Add opt-in "Missing Docs" rule to detect undocumented public declarations.  
  [JP Simard](https://github.com/jpsim)

### Bug Fixes

* None.

## 0.5.6: Bug FixLint

### Breaking

* None.

### Enhancements

* Improve performance by reducing calls to SourceKit.  
  [Norio Nomura](https://github.com/norio-nomura)

### Bug Fixes

* Fix homebrew deployment issues.  
  [Norio Nomura](https://github.com/norio-nomura)

* AutoCorrect for TrailingNewlineRule only removes at most one line.  
  [John Estropia](https://github.com/JohnEstropia)

* `valid_docs` did not detect tuple as return value.  
  [Norio Nomura](https://github.com/norio-nomura)
  [#324](https://github.com/realm/SwiftLint/issues/324)

* Escape strings when using CSV reporter.  
  [JP Simard](https://github.com/jpsim)

## 0.5.5: Magic Drying Fluff Balls™

<http://www.amazon.com/Magic-Drying-Fluff-Balls-Softening/dp/B001EIW1SG>

### Breaking

* None.

### Enhancements

* None.

### Bug Fixes

* Always fail if a YAML configuration file was found but could not be parsed.  
  [JP Simard](https://github.com/jpsim)
  [#310](https://github.com/realm/SwiftLint/issues/310)

* Make commands with modifiers work for violations with line-only locations.  
  [JP Simard](https://github.com/jpsim)
  [#316](https://github.com/realm/SwiftLint/issues/316)

## 0.5.4: Bounce™

### Breaking

* Remove `Location.init(file:offset:)` in favor of the more explicit
  `Location.init(file:byteOffset:)` & `Location.init(file:characterOffset:)`.  
  [JP Simard](https://github.com/jpsim)

### Enhancements

* Add `checkstyle` reporter to generate XML reports in the Checkstyle 4.3
  format.  
  [JP Simard](https://github.com/jpsim)
  [#277](https://github.com/realm/SwiftLint/issues/277)

* Support command comment modifiers (`previous`, `this` & `next`) to limit the
  command's scope to a single line.  
  [JP Simard](https://github.com/jpsim)
  [#222](https://github.com/realm/SwiftLint/issues/222)

* Add nested `.swiftlint.yml` configuration support.  
  [Scott Hoyt](https://github.com/scottrhoyt)
  [#299](https://github.com/realm/SwiftLint/issues/299)

### Bug Fixes

* Fix multibyte handling in many rules.  
  [JP Simard](https://github.com/jpsim)
  [#279](https://github.com/realm/SwiftLint/issues/279)

* Fix an `NSRangeException` crash.  
  [Norio Nomura](https://github.com/norio-nomura)
  [#294](https://github.com/realm/SwiftLint/issues/294)

* The `valid_docs` rule now handles multibyte characters.  
  [Norio Nomura](https://github.com/norio-nomura)
  [#295](https://github.com/realm/SwiftLint/issues/295)

## 0.5.3: Mountain Scent

### Breaking

* None.

### Enhancements

* Improve autocorrect for OpeningBraceRule.  
  [Yasuhiro Inami](https://github.com/inamiy)

* Add autocorrect for ColonRule.  
  [Brian Partridge](https://github.com/brianpartridge)

* Add ClosingBraceRule.  
  [Yasuhiro Inami](https://github.com/inamiy)

### Bug Fixes

* Fix false positives in ValidDocsRule.  
  [JP Simard](https://github.com/jpsim)
  [#267](https://github.com/realm/SwiftLint/issues/267)

## 0.5.2: Snuggle™

### Breaking

* None.

### Enhancements

* Performance improvements & unicode fixes (via SourceKitten).  
  [Norio Nomura](https://github.com/norio-nomura)

### Bug Fixes

* Fix `ValidDocsRule` false positive when documenting functions with closure
  parameters.  
  [diogoguimaraes](https://github.com/diogoguimaraes)
  [#267](https://github.com/realm/SwiftLint/issues/267)

## 0.5.1: Lint Tray Malfunction

### Breaking

* None.

### Enhancements

* None.

### Bug Fixes

* Make linting faster than 0.5.0, but slower than 0.4.0.  
  [Norio Nomura](https://github.com/norio-nomura)
  [#119](https://github.com/jpsim/SourceKitten/issues/119)

* Re-introduce `--use-script-input-files` option for `lint` & `autocorrect`
  commands. Should also fix some issues when running SwiftLint from an Xcode
  build phase.  
  [JP Simard](https://github.com/jpsim)
  [#264](https://github.com/realm/SwiftLint/issues/264)

## 0.5.0: Downy™

### Breaking

* `init()` is no longer a member of the `Rule` protocol.  
  [JP Simard](https://github.com/jpsim)

### Enhancements

* Add legacy constructor rule.  
  [Marcelo Fabri](https://github.com/marcelofabri)
  [#202](https://github.com/realm/SwiftLint/issues/202)

* The `VariableNameRule` now allows variable names when the entire name is
  capitalized. This allows stylistic usage common in cases like `URL` and other
  acronyms.  
  [Marcelo Fabri](https://github.com/marcelofabri)
  [#161](https://github.com/realm/SwiftLint/issues/161)

* Add `autocorrect` command to automatically correct certain violations
  (currently only `trailing_newline`, `trailing_semicolon` &
  `trailing_whitespace`).  
  [JP Simard](https://github.com/jpsim)
  [#5](https://github.com/realm/SwiftLint/issues/5)

* Allow to exclude files from `included` directory with `excluded`.  
  [Michal Laskowski](https://github.com/michallaskowski)

### Bug Fixes

* Statement position rule no longer triggers for non-keyword uses of `catch` and
  `else`.  
  [JP Simard](https://github.com/jpsim)
  [#237](https://github.com/realm/SwiftLint/issues/237)

* Fix issues with multi-byte characters.  
  [JP Simard](https://github.com/jpsim)
  [#234](https://github.com/realm/SwiftLint/issues/234)

## 0.4.0: Wrinkle Release

### Breaking

* API: Rename RuleExample to RuleDescription, remove StyleViolationType and
  combine Rule().identifier and Rule().example into Rule.description.  
  [JP Simard](https://github.com/jpsim)
  [#183](https://github.com/realm/SwiftLint/issues/183)

### Enhancements

* The `VariableNameRule` now allows capitalized variable names when they are
  declared static. This allows stylistic usage common in cases like
  `OptionSetType` subclasses.  
  [Will Fleming](https://github.com/wfleming)

* Add `VariableNameMaxLengthRule` and `VariableNameMinLengthRule` parameter
  rules. Remove length checks on `VariableNameRule`.  
  [Mickael Morier](https://github.com/mmorier)

* Add trailing semicolon rule.  
  [JP Simard](https://github.com/jpsim)

* Add force try rule.  
  [JP Simard](https://github.com/jpsim)

* Support linting from Input Files provided by Run Script Phase of Xcode with
  `--use-script-input-files`.  
  [Norio Nomura](https://github.com/norio-nomura)
  [#193](https://github.com/realm/SwiftLint/pull/193)

### Bug Fixes

* All rules now print their identifiers in reports.  
  [JP Simard](https://github.com/jpsim)
  [#180](https://github.com/realm/SwiftLint/issues/180)

* `ControlStatementRule` now detects all violations.  
  [Mickael Morier](https://github.com/mmorier)
  [#187](https://github.com/realm/SwiftLint/issues/187)

* `ControlStatementRule` no longer triggers a violation for acceptable use of
  parentheses.  
  [Mickael Morier](https://github.com/mmorier)
  [#189](https://github.com/realm/SwiftLint/issues/189)

* Nesting rule no longer triggers a violation for enums nested one level deep.  
  [JP Simard](https://github.com/jpsim)
  [#190](https://github.com/realm/SwiftLint/issues/190)

* `ColonRule` now triggers a violation even if equal operator is collapse to
  type and value.  
  [Mickael Morier](https://github.com/mmorier)
  [#135](https://github.com/realm/SwiftLint/issues/135)

* Fix an issue where logs would be printed asynchronously over each other.  
  [JP Simard](https://github.com/jpsim)
  [#200](https://github.com/realm/SwiftLint/issues/200)

## 0.3.0: Wrinkly Rules

### Breaking

* `swiftlint rules` now just prints a list of all available rules and their
  identifiers.  
  [JP Simard](https://github.com/jpsim)

### Enhancements

* Support for Swift 2.1.  
  [JP Simard](https://github.com/jpsim)

* Added `StatementPositionRule` to make sure that catch, else if and else
  statements are on the same line as closing brace preceding them and after one
  space.  
  [Alex Culeva](https://github.com/S2dentik)

* Added `Comma Rule` to ensure there is a single space after a comma.  
  [Alex Culeva](https://github.com/S2dentik)

* Add rule identifier to all linter reports.  
  [zippy1978](https://github.com/zippy1978)

* Add `OpeningBraceRule` to make sure there is exactly a space before opening
  brace and it is on the same line as declaration.  
  [Alex Culeva](https://github.com/S2dentik)

* Print to stderr for all informational logs. Only reporter outputs is logged to
  stdout.  
  [JP Simard](https://github.com/jpsim)

* JSON and CSV reporters now only print at the very end of the linting
  process.  
  [JP Simard](https://github.com/jpsim)

* Add support for `guard` statements to ControlStatementRule.  
  [David Potter](https://github.com/Tableau-David-Potter)

* Lint parameter variables.  
  [JP Simard](https://github.com/jpsim)

### Bug Fixes

* Custom reporters are now supported even when not running with `--use-stdin`.  
  [JP Simard](https://github.com/jpsim)
  [#151](https://github.com/realm/SwiftLint/issues/151)

* Deduplicate files in the current directory.  
  [JP Simard](https://github.com/jpsim)
  [#154](https://github.com/realm/SwiftLint/issues/154)

## 0.2.0: Tumble Dry

### Breaking

* SwiftLint now exclusively supports Swift 2.0.  
  [JP Simard](https://github.com/jpsim)
  [#77](https://github.com/realm/SwiftLint/issues/77)

* `ViolationSeverity` now has an associated type of `String` and two members:
  `.Warning` and `.Error`.  
  [JP Simard](https://github.com/jpsim)
  [#113](https://github.com/realm/SwiftLint/issues/113)

### Enhancements

* Configure SwiftLint via a YAML file:
  Supports `disabled_rules`, `included`, `excluded` and passing parameters to
  parameterized rules.
  Pass a configuration file path to `--config`, defaults to `.swiftlint.yml`.  
  [JP Simard](https://github.com/jpsim)
  [#1](https://github.com/realm/SwiftLint/issues/1)
  [#3](https://github.com/realm/SwiftLint/issues/3)
  [#20](https://github.com/realm/SwiftLint/issues/20)
  [#26](https://github.com/realm/SwiftLint/issues/26)

* Updated `TypeNameRule` and `VariableNameRule` to allow private type & variable
  names to start with an underscore.  
  [JP Simard](https://github.com/jpsim)

* Disable and re-enable rules from within source code comments using
  `// swiftlint:disable $IDENTIFIER` and `// swiftlint:enable $IDENTIFIER`.  
  [JP Simard](https://github.com/jpsim)
  [#4](https://github.com/realm/SwiftLint/issues/4)

* Add `--strict` lint flag which makes the lint fail if there are any
  warnings.  
  [Keith Smiley](https://github.com/keith)

* Violations are now printed to stderr.  
  [Keith Smiley](https://github.com/keith)

* Custom reporters are now supported. Specify a value for the `reporter:` key in
  your configuration file. Available reporters are `xcode` (default), `json`,
  `csv`.  
  [JP Simard](https://github.com/jpsim)
  [#42](https://github.com/realm/SwiftLint/issues/42)

### Bug Fixes

* Improve performance of `TrailingWhitespaceRule`.  
  [Keith Smiley](https://github.com/keith)

* Allow newlines in function return arrow.  
  [JP Simard](https://github.com/jpsim)

## 0.1.2: FabricSoftenerRule

### Breaking

* None.

### Enhancements

* Added `OperatorFunctionWhitespaceRule` to make sure that
  you use whitespace around operators when defining them.  
  [Akira Hirakawa](https://github.com/akirahrkw)
  [#60](https://github.com/realm/SwiftLint/issues/60)

* Added `ReturnArrowWhitespaceRule` to make sure that
  you have 1 space before return arrow and return type.  
  [Akira Hirakawa](https://github.com/akirahrkw)

* Support linting from standard input (use `--use-stdin`).  
  [JP Simard](https://github.com/jpsim)
  [#78](https://github.com/realm/SwiftLint/issues/78)

* Improve performance of `TrailingNewlineRule`.  
  [Keith Smiley](https://github.com/keith)

* Lint parentheses around switch statements.  
  [Keith Smiley](https://github.com/keith)

### Bug Fixes

* None.

## 0.1.1: Top Loading

### Breaking

* The `Rule` and `ASTRule` protocol members are now non-static.  
  [aarondaub](https://github.com/aarondaub)

* Split `Rule` into `Rule` and `ParameterizedRule` protocols.  
  [aarondaub](https://github.com/aarondaub)
  [#21](https://github.com/realm/SwiftLint/issues/21)

### Enhancements

* Added a command line option `--path` to specify a path to lint.  
  [Lars Lockefeer](https://github.com/larslockefeer)
  [#16](https://github.com/realm/SwiftLint/issues/16)

* swiftlint now returns a non-zero error code when a warning of high-severity
  or above is found in the source files being linted.  
  [Pat Wallace](https://github.com/pawrsccouk)
  [#30](https://github.com/realm/SwiftLint/issues/30)

* Added `rules` command to display which rules are currently applied along
  with examples.  
  [Chris Eidhof](https://github.com/chriseidhof)

* Cache parsing to reduce execution time by more than 50%.  
  [Nikolaj Schumacher](https://github.com/nschum)

* Added `ControlStatementRule` to make sure that if/for/while/do statements
  do not wrap their conditionals in parentheses.  
  [Andrea Mazzini](https://github.com/andreamazz)

* Character position is now included in violation location where appropriate.  
  [JP Simard](https://github.com/jpsim)
  [#62](https://github.com/realm/SwiftLint/issues/62)

* The following rules now conform to `ASTRule`:
  FunctionBodyLength, Nesting, TypeBodyLength, TypeName, VariableName.  
  [JP Simard](https://github.com/jpsim)

### Bug Fixes

* Trailing newline and file length violations are now displayed in Xcode.  
  [JP Simard](https://github.com/jpsim)
  [#43](https://github.com/realm/SwiftLint/issues/43)

## 0.1.0: Fresh Out Of The Dryer

First Version!<|MERGE_RESOLUTION|>--- conflicted
+++ resolved
@@ -36,15 +36,13 @@
 
 * Add new `allowed_numbers` option to the `no_magic_numbers` rule.  
   [Martin Redington](https://github.com/mildm8nnered)
-<<<<<<< HEAD
 * Add new `unnest_switches_using_tuple` opt-in rule that triggers when
   nested switches are encountered that reference the same variable. These
   can be replaced by a switch on a tuple.  
-=======
+  [Alfons Hoogervorst](https://github.com/snofla/SwiftLint)  
 * Add new `reduce_into_instead_of_loop` opt-in rule that triggers when a  
   `for ... in <sequence>` is used to update a sequence where a `reduce(into:)` is  
   preferred.  
->>>>>>> 81175c14
   [Alfons Hoogervorst](https://github.com/snofla/SwiftLint)
 
 ### Bug Fixes
