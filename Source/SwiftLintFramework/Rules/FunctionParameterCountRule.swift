--- conflicted
+++ resolved
@@ -91,23 +91,4 @@
             .characters.filter { $0 == equalCharacter }.count ?? 0
     }
 
-<<<<<<< HEAD
-=======
-    fileprivate let functionKinds: [SwiftDeclarationKind] = [
-        .functionAccessorAddress,
-        .functionAccessorDidset,
-        .functionAccessorGetter,
-        .functionAccessorMutableaddress,
-        .functionAccessorSetter,
-        .functionAccessorWillset,
-        .functionConstructor,
-        .functionDestructor,
-        .functionFree,
-        .functionMethodClass,
-        .functionMethodInstance,
-        .functionMethodStatic,
-        .functionOperator,
-        .functionSubscript
-    ]
->>>>>>> c72efc35
 }